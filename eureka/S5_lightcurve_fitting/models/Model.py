--- conflicted
+++ resolved
@@ -257,12 +257,7 @@
             self.time = kwargs.get('time')
         
         # Evaluate flux at each model
-<<<<<<< HEAD
-        flux = np.ones(int(len(self.time)*self.components[0].nchan))
-        
-=======
         flux = np.ones(len(self.time)*self.nchan)
->>>>>>> e8624851
         for model in self.components:
             if model.time is None:
                 model.time = self.time
@@ -277,11 +272,7 @@
             self.time = kwargs.get('time')
         
         # Evaluate flux at each model
-<<<<<<< HEAD
-        flux = np.ones(int(len(self.time)*self.components[0].nchan))
-=======
         flux = np.ones(len(self.time)*self.nchan)
->>>>>>> e8624851
         for model in self.components:
             if model.modeltype == 'systematic':
                 if model.time is None:
@@ -304,11 +295,7 @@
             new_time = self.time
 
         # Evaluate flux at each model
-<<<<<<< HEAD
-        flux = np.ones(int(len(self.time)*self.components[0].nchan))
-=======
         flux = np.ones(len(self.time)*self.nchan)
->>>>>>> e8624851
         for model in self.components:
             if model.modeltype == 'physical':
                 if model.time is None:
