import numpy as np
import copy

import lmfit
import emcee

from dynesty import NestedSampler
from dynesty.utils import resample_equal

from ..lib import lsq
from .parameters import Parameters
from .likelihood import computeRedChiSq, lnprob, ptform
from . import plots_s5 as plots
<<<<<<< HEAD
=======

#FINDME: Keep reload statements for easy testing
from importlib import reload
reload(lsq)
reload(plots)
>>>>>>> 67d354e1

def lsqfitter(lc, model, meta, log, calling_function='lsq', **kwargs):
    """Perform least-squares fit.

    Parameters
    ----------
    lc: eureka.S5_lightcurve_fitting.lightcurve.LightCurve
        The lightcurve data object
    model: eureka.S5_lightcurve_fitting.models.CompositeModel
        The composite model to fit
    meta: MetaClass
        The metadata object
    log: logedit.Logedit
        The open log in which notes from this step can be added.
    **kwargs:
        Arbitrary keyword arguments.

    Returns
    -------
    best_model: eureka.S5_lightcurve_fitting.models.CompositeModel
        The composite model after fitting

    Notes
    -----
    History:

    - December 29-30, 2021 Taylor Bell
        Updated documentation and arguments. Reduced repeated code.
        Also saving covariance matrix for later estimation of sampler step size.
    """
    # Group the different variable types
    freenames, freepars, pmin, pmax, indep_vars = group_variables(model)

    results = lsq.minimize(lc, model, freepars, pmin, pmax, freenames, indep_vars)

    if meta.run_verbose:
        log.writelog("\nVerbose lsq results: {}\n".format(results))
    else:
        log.writelog("Success?: {}".format(results.success))
        log.writelog(results.message)

    # Get the best fit params
    fit_params = results.x

    # Make a new model instance
    best_model = copy.copy(model)
    best_model.components[0].update(fit_params, freenames)

    model.update(fit_params, freenames)

    # Save the covariance matrix in case it's needed to estimate step size for a sampler
    model_lc = model.eval()

    residuals = (lc.flux - model_lc)
    # FINDME
    # Commented out for now because op.least_squares() doesn't provide covariance matrix
    # Need to compute using Jacobian matrix instead (hess_inv = (J.T J)^{-1})
    # if results[1] is not None:
    #     cov_mat = results[1]*np.var(residuals)
    # else:
    #     # Sometimes lsq will fail to converge and will return a None covariance matrix
    #     cov_mat = None
    cov_mat = None
    best_model.__setattr__('cov_mat',cov_mat)

    # Plot fit
    if meta.isplots_S5 >= 1:
        plots.plot_fit(lc, model, meta, fitter=calling_function)

    # Compute reduced chi-squared
    chi2red = computeRedChiSq(lc, model, meta, freenames)

    log.writelog('\nLSQ RESULTS:')
    for freenames_i, fit_params_i in zip(freenames, fit_params):
        log.writelog('{0}: {1}'.format(freenames_i, fit_params_i))
    log.writelog('')

    # Plot Allan plot
    if meta.isplots_S5 >= 3:
        plots.plot_rms(lc, model, meta, fitter='lsq')

    best_model.__setattr__('chi2red',chi2red)
    best_model.__setattr__('fit_params',fit_params)

    return best_model

def demcfitter(lc, model, meta, log, **kwargs):
    """Perform sampling using Differential Evolution Markov Chain.

    This is an empty placeholder function to be filled later.

    Parameters
    ----------
    lc: eureka.S5_lightcurve_fitting.lightcurve.LightCurve
        The lightcurve data object
    model: eureka.S5_lightcurve_fitting.models.CompositeModel
        The composite model to fit
    meta: MetaClass
        The metadata object
    log: logedit.Logedit
        The open log in which notes from this step can be added.
    **kwargs:
        Arbitrary keyword arguments.

    Returns
    -------
    best_model: eureka.S5_lightcurve_fitting.models.CompositeModel
        The composite model after fitting

    Notes
    -----
    History:

    - December 29, 2021 Taylor Bell
        Updated documentation and arguments
    """
    best_model = None
    return best_model

def emceefitter(lc, model, meta, log, **kwargs):
    """Perform sampling using emcee.

    Parameters
    ----------
    lc: eureka.S5_lightcurve_fitting.lightcurve.LightCurve
        The lightcurve data object
    model: eureka.S5_lightcurve_fitting.models.CompositeModel
        The composite model to fit
    meta: MetaClass
        The metadata object
    log: logedit.Logedit
        The open log in which notes from this step can be added.
    **kwargs:
        Arbitrary keyword arguments.

    Returns
    -------
    best_model: eureka.S5_lightcurve_fitting.models.CompositeModel
        The composite model after fitting

    Notes
    -----
    History:

    - December 29, 2021 Taylor Bell
        Updated documentation. Reduced repeated code.
    """
    log.writelog('\nCalling lsqfitter first...')
    lsq_sol = lsqfitter(lc, model, meta, log, calling_function='emcee_lsq', **kwargs)

    # SCALE UNCERTAINTIES WITH REDUCED CHI2
    if meta.rescale_err:
        lc.unc *= np.sqrt(lsq_sol.chi2red)

    # Group the different variable types
    freenames, freepars, pmin, pmax, indep_vars = group_variables(model)

    if lsq_sol.cov_mat is not None:
        step_size = np.diag(lsq_sol.cov_mat)
    else:
        # Sometimes the lsq fitter won't converge and will give None as the covariance matrix
        # In that case, we need to establish the step size in another way. A fractional step compared
        # to the value can work okay, but it may fail if the step size is larger than the bounds
        # which is not uncommon for precisely known values like t0 and period
        log.writelog('No covariance matrix from LSQ - falling back on a 0.1% step size')
        step_size = 0.001*freepars
    ndim = len(step_size)
    nwalkers = meta.run_nwalkers
    run_nsteps = meta.run_nsteps
    burn_in = meta.run_nburn

    pos = np.array([freepars + np.array(step_size)*np.random.randn(ndim) for i in range(nwalkers)])
    in_range = np.array([all((pmin <= ii) & (ii <= pmax)) for ii in pos])
    n_loops = 0
    while not np.all(in_range) and n_loops<meta.max_pos_iters:
        n_loops += 1
        pos = pos[in_range]
        step_size /= 2 # Make the proposal size a bit smaller to reduce odds of rejection
        pos = np.append(pos, np.array([freepars + np.array(step_size)*np.random.randn(ndim) for i in range(nwalkers-len(pos))]))
        in_range = np.array([all((pmin <= ii) & (ii <= pmax)) for ii in pos])
    if not np.any(in_range):
        raise AssertionError('Failed to initialize any walkers within the set bounds for all parameters!\n'+
                             'Check your stating position, decrease your step size, or increase the bounds on your parameters')
    elif not np.all(in_range):
        log.writelog('Warning: Failed to initialize all walkers within the set bounds for all parameters!')
        log.writelog('Using {} walkers instead of the initially requested {} walkers'.format(np.sum(in_range), nwalkers))
        nwalkers = np.sum(in_range)

    log.writelog('Running emcee...')
    sampler = emcee.EnsembleSampler(nwalkers, ndim, lnprob, args=(lc, model, pmin, pmax, freenames))
    sampler.run_mcmc(pos, run_nsteps, progress=True)
    samples = sampler.chain[:, burn_in::1, :].reshape((-1, ndim))
    if meta.isplots_S5 >= 5:
        plots.plot_corner(samples, lc, meta, freenames, fitter='emcee')

    medians = []
    for i in range(len(step_size)):
            q = np.percentile(samples[:, i], [16, 50, 84])
            medians.append(q[1])
    fit_params = np.array(medians)

    # Make a new model instance
    best_model = copy.copy(model)
    best_model.components[0].update(fit_params, freenames)

    model.update(fit_params, freenames)

    # Plot fit
    if meta.isplots_S5 >= 1:
        plots.plot_fit(lc, model, meta, fitter='emcee')

    # Compute reduced chi-squared
    chi2red = computeRedChiSq(lc, model, meta, freenames)

    log.writelog('\nEMCEE RESULTS:')
    for freenames_i, fit_params_i in zip(freenames, fit_params):
        log.writelog('{0}: {1}'.format(freenames_i, fit_params_i))
    log.writelog('')

    # Plot Allan plot
    if meta.isplots_S5 >= 3:
        plots.plot_rms(lc, model, meta, fitter='emcee')

    best_model.__setattr__('chi2red',chi2red)
    best_model.__setattr__('fit_params',fit_params)

    return best_model

def dynestyfitter(lc, model, meta, log, **kwargs):
    """Perform sampling using dynesty.

    Parameters
    ----------
    lc: eureka.S5_lightcurve_fitting.lightcurve.LightCurve
        The lightcurve data object
    model: eureka.S5_lightcurve_fitting.models.CompositeModel
        The composite model to fit
    meta: MetaClass
        The metadata object
    log: logedit.Logedit
        The open log in which notes from this step can be added.
    **kwargs:
        Arbitrary keyword arguments.

    Returns
    -------
    best_model: eureka.S5_lightcurve_fitting.models.CompositeModel
        The composite model after fitting

    Notes
    -----
    History:

    - December 29, 2021 Taylor Bell
        Updated documentation. Reduced repeated code.
    """
    log.writelog('\nCalling lsqfitter first...')
    # RUN LEAST SQUARES
    lsq_sol = lsqfitter(lc, model, meta, log, calling_function='dynesty_lsq', **kwargs)

    # SCALE UNCERTAINTIES WITH REDUCED CHI2
    if meta.rescale_err:
        lc.unc *= np.sqrt(lsq_sol.chi2red)

    # Group the different variable types
    freenames, freepars, pmin, pmax, indep_vars = group_variables(model)

    # DYNESTY
    nlive = meta.run_nlive # number of live points
    bound = meta.run_bound  # use MutliNest algorithm for bounds
    ndims = len(freepars)  # two parameters
    sample = meta.run_sample  # uniform sampling
    tol = meta.run_tol  # the stopping criterion

    # START DYNESTY
    l_args = [lc, model, pmin, pmax, freenames]

    # the prior_transform function for dynesty requires there only be one argument
    ptform_lambda = lambda theta: ptform(theta, pmin, pmax)

    log.writelog('Running dynesty...')
    sampler = NestedSampler(lnprob, ptform_lambda, ndims,
                            bound=bound, sample=sample, nlive=nlive, logl_args = l_args)
    sampler.run_nested(dlogz=tol, print_progress=True)  # output progress bar
    res = sampler.results  # get results dictionary from sampler

    logZdynesty = res.logz[-1]  # value of logZ
    logZerrdynesty = res.logzerr[-1]  # estimate of the statistcal uncertainty on logZ

    if meta.run_verbose:
        log.writelog('')
        log.writelog(res.summary())

    # get function that resamples from the nested samples to give sampler with equal weight
    # draw posterior samples
    weights = np.exp(res['logwt'] - res['logz'][-1])
    samples = resample_equal(res.samples, weights)
    if meta.run_verbose:
        log.writelog('Number of posterior samples is {}'.format(len(samples)))

    # plot using corner.py
    if meta.isplots_S5 >= 5:
        plots.plot_corner(samples, lc, meta, freenames, fitter='dynesty')

    medians = []
    for i in range(len(freenames)):
            q = np.percentile(samples[:, i], [16, 50, 84])
            medians.append(q[1])
    fit_params = np.array(medians)

    # Make a new model instance
    best_model = copy.copy(model)
    best_model.components[0].update(fit_params, freenames)

    model.update(fit_params, freenames)
    model_lc = model.eval()
    residuals = (lc.flux - model_lc) #/ lc.unc

    # Plot fit
    if meta.isplots_S5 >= 1:
        plots.plot_fit(lc, model, meta, fitter='dynesty')

    # Compute reduced chi-squared
    chi2red = computeRedChiSq(lc, model, meta, freenames)

    log.writelog('\nDYNESTY RESULTS:')
    for freenames_i, fit_params_i in zip(freenames, fit_params):
        log.writelog('{0}: {1}'.format(freenames_i, fit_params_i))
    log.writelog('')

    # Plot Allan plot
    if meta.isplots_S5 >= 3:
        plots.plot_rms(lc, model, meta, fitter='dynesty')

    best_model.__setattr__('chi2red',chi2red)
    best_model.__setattr__('fit_params',fit_params)

    return best_model

def lmfitter(lc, model, meta, log, **kwargs):
    """Perform a fit using lmfit.

    Parameters
    ----------
    lc: eureka.S5_lightcurve_fitting.lightcurve.LightCurve
        The lightcurve data object
    model: eureka.S5_lightcurve_fitting.models.CompositeModel
        The composite model to fit
    meta: MetaClass
        The metadata object
    log: logedit.Logedit
        The open log in which notes from this step can be added.
    **kwargs:
        Arbitrary keyword arguments.

    Returns
    -------
    best_model: eureka.S5_lightcurve_fitting.models.CompositeModel
        The composite model after fitting

    Notes
    -----
    History:

    - December 29, 2021 Taylor Bell
        Updated documentation. Reduced repeated code.
    """
        #TODO: Do something so that duplicate param names can all be handled (e.g. two Polynomail models with c0). Perhaps append something to the parameter name like c0_1 and c0_2?)

    # Group the different variable types
    param_list, freenames, indep_vars = group_variables_lmfit(model)

    # Add the time as an independent variable
    indep_vars['time'] = lc.time

    # Initialize lmfit Params object
    initialParams = lmfit.Parameters()
    # Insert parameters
    initialParams.add_many(*param_list)

    # Create the lmfit lightcurve model
    lcmodel = lmfit.Model(model.eval)
    lcmodel.independent_vars = indep_vars.keys()

    # Fit light curve model to the simulated data
    result = lcmodel.fit(lc.flux, weights=1/lc.unc, params=initialParams,
                         **indep_vars, **kwargs)

    if meta.run_verbose:
        log.writelog(result.fit_report())

    # Get the best fit params
    fit_params = result.__dict__['params']
    new_params = [(fit_params.get(i).name, fit_params.get(i).value,
                   fit_params.get(i).vary, fit_params.get(i).min,
                   fit_params.get(i).max) for i in fit_params]

    # Create new model with best fit parameters
    params = Parameters()
    # Store each as an attribute
    for param in new_params:
        setattr(params, param[0], param[1:])

    # Make a new model instance
    best_model = copy.copy(model)
    best_model.components[0].update(fit_params, freenames)
    # best_model.parameters = params
    # best_model.name = ', '.join(['{}:{}'.format(k, round(v[0], 2)) for k, v in params.dict.items()])

    model.update(fit_params, freenames)
    # Plot fit
    if meta.isplots_S5 >= 1:
        plots.plot_fit(lc, model, meta, fitter='dynesty')

    # Compute reduced chi-squared
    chi2red = computeRedChiSq(lc, model, meta, freenames)

    # Plot Allan plot
    if meta.isplots_S5 >= 3:
        plots.plot_rms(lc, model, meta, fitter='dynesty')

    best_model.__setattr__('chi2red',chi2red)
    best_model.__setattr__('fit_params',fit_params)

    return best_model

def group_variables(model):
    """Group variables into fitted and frozen.

    Parameters
    ----------
    model: eureka.S5_lightcurve_fitting.models.CompositeModel
        The composite model to fit

    Returns
    -------
    freenames: np.array
        The names of fitted variables.
    freepars: np.array
        The fitted variables.
    pmin: np.array
        The lower bound for constrained variables.
    pmax: np.array
        The upper bound for constrained variables.
    indep_vars: dict
        The frozen variables.

    Notes
    -----
    History:

    - December 29, 2021 Taylor Bell
        Moved code to separate function to reduce repeated code.
    """
    # all_params = [i for j in [model.components[n].parameters.dict.items()
    #               for n in range(len(model.components))] for i in j]
    all_params = list(model.components[0].parameters.dict.items())

    # Group the different variable types
    freenames = []
    freepars = []
    pmin = []
    pmax = []
    indep_vars = {}
    for ii, item in enumerate(all_params):
        name, param = item
        #param = list(param)
        if param[1] == 'free':
            freenames.append(name)
            freepars.append(param[0])
            if len(param) > 3:
                pmin.append(param[2])
                pmax.append(param[3])
            else:
                pmin.append(-np.inf)
                pmax.append(np.inf)
        # elif param[1] == 'fixed':
        #     pinitial.append(param[0])
        #     pmin.append(param[0])
        #     pmax.append(param[0])
        elif param[1] == 'independent':
            indep_vars[name] = param[0]
    freenames = np.array(freenames)
    freepars = np.array(freepars)
    pmin = np.array(pmin)
    pmax = np.array(pmax)

    return freenames, freepars, pmin, pmax, indep_vars

def group_variables_lmfit(model):
    """Group variables into fitted and frozen for lmfit fitter.

    Parameters
    ----------
    model: eureka.S5_lightcurve_fitting.models.CompositeModel
        The composite model to fit

    Returns
    -------
    paramlist: list
        The fitted variables.
    freenames: np.array
        The names of fitted variables.
    indep_vars: dict
        The frozen variables.

    Notes
    -----
    History:

    - December 29, 2021 Taylor Bell
        Moved code to separate function to look similar to other fitters.
    """
    all_params = [i for j in [model.components[n].parameters.dict.items()
                  for n in range(len(model.components))] for i in j]

    # Group the different variable types
    param_list = []
    freenames = []
    indep_vars = {}
    for param in all_params:
        param = list(param)
        if param[1][1] == 'free':
            freenames.append(param[0])
            param[1][1] = True
            param_list.append(tuple(param))
        elif param[1][1] == 'fixed':
            param[1][1] = False
            param_list.append(tuple(param))
        else:
            indep_vars[param[0]] = param[1]
    freenames = np.array(freenames)

    return param_list, freenames, indep_vars<|MERGE_RESOLUTION|>--- conflicted
+++ resolved
@@ -11,14 +11,11 @@
 from .parameters import Parameters
 from .likelihood import computeRedChiSq, lnprob, ptform
 from . import plots_s5 as plots
-<<<<<<< HEAD
-=======
 
 #FINDME: Keep reload statements for easy testing
 from importlib import reload
 reload(lsq)
 reload(plots)
->>>>>>> 67d354e1
 
 def lsqfitter(lc, model, meta, log, calling_function='lsq', **kwargs):
     """Perform least-squares fit.
