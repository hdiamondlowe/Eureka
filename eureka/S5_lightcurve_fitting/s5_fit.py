--- conflicted
+++ resolved
@@ -124,17 +124,12 @@
 
             # Subtract off the user provided time value to avoid floating point precision problems when fitting for values like t0
             offset = params.time_offset.value
-<<<<<<< HEAD
             time = lc.time.values - offset
-            time_units = lc.data.attrs['time_units']+f' - {offset}'
+            if offset != 0:
+                time_units = lc.data.attrs['time_units']+f' - {offset}'
+            else:
+                time_units = lc.data.attrs['time_units']
             meta.time = lc.time.values
-=======
-            time = meta.time - offset
-            if offset!=0:
-                time_units = meta.time_units+f' - {offset}'
-            else:
-                time_units = meta.time_units
->>>>>>> d4a8c476
 
             if sharedp:
                 #Make a long list of parameters for each channel
@@ -145,16 +140,11 @@
                 flux = np.ma.masked_array([])
                 flux_err = np.ma.masked_array([])
                 for channel in range(chanrng):
-<<<<<<< HEAD
                     # FINDME: need to consider optmask
                     flux = np.ma.append(flux,lc.data.values[channel,:] / \
                                 np.mean(lc.data.values[channel,:]))
                     flux_err = np.ma.append(flux_err,lc.err.values[channel,:] / \
                                 np.mean(lc.data.values[channel,:]))
-=======
-                    flux = np.ma.append(flux,meta.lcdata[channel,:] / np.ma.mean(meta.lcdata[channel,:]))
-                    flux_err = np.ma.append(flux_err,meta.lcerr[channel,:] / np.ma.mean(meta.lcdata[channel,:]))
->>>>>>> d4a8c476
 
                 meta = fit_channel(meta,time,flux,0,flux_err,eventlabel,sharedp,params,log,longparamlist,time_units,paramtitles,chanrng)
 
