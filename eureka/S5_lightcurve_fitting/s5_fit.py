--- conflicted
+++ resolved
@@ -69,13 +69,8 @@
     if s4_meta == None:
         s4_meta = read_s4_meta(meta)
 
-<<<<<<< HEAD
-    meta = load_general_s4_meta_info(meta, s4_meta)
-    
-=======
     meta = load_general_s4_meta_info(meta, ecf_path, s4_meta)
 
->>>>>>> e8624851
     if (not meta.s4_allapers) or (not meta.allapers):
         # The user indicated in the ecf that they only want to consider one aperture
         # in which case the code will consider only the one which made s4_meta.
@@ -95,7 +90,7 @@
         for bg_hw_val in meta.bg_hw_range:
             run = util.makedirectory(meta, 'S5', ap=spec_hw_val, bg=bg_hw_val)
             meta.runs_s5.append(run)
-    
+
     run_i = 0
     old_meta = meta
     for spec_hw_val in meta.spec_hw_range:
@@ -133,7 +128,7 @@
             # Subtract off the user provided time value to avoid floating point precision problems when fitting for values like t0
             offset = params.time_offset.value
             time = meta.time - offset
-            time_units = meta.time_units+' - '+str(params.time_offset.value)
+            time_units = meta.time_units+f' - {offset}'
             
             if sharedp:
                 #Make a long list of parameters for each channel
