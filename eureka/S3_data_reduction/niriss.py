# NIRISS specific rountines go here
#
# Written by: Adina Feinstein
# Last updated by: Adina Feinstein
# Last updated date: February 7, 2022
#
####################################
import itertools
import numpy as np
import ccdproc as ccdp
from astropy import units
from astropy.io import fits
import scipy.optimize as so
import matplotlib.pyplot as plt
from astropy.table import Table
from astropy.nddata import CCDData
from scipy.signal import find_peaks
from skimage.morphology import disk
from skimage import filters, feature
from scipy.ndimage import gaussian_filter

from .background import fitbg3
from .niriss_profiles import *

# some cute cython code
import pyximport
pyximport.install()
from . import niriss_cython


__all__ = ['read', 'simplify_niriss_img', 'image_filtering',
           'f277_mask', 'fit_bg', 'wave_NIRISS',
           'mask_method_one', 'mask_method_two', 'fit_orders',
           'fit_orders_fast']


def read(filename, f277_filename, data, meta):
    """
    Reads a single FITS file from JWST's NIRISS instrument.
    This takes in the Stage 2 processed files.

    Parameters
    ----------
    filename : str
       Single filename to read. Should be a `.fits` file.
    data : object
       Data object in which the fits data will be stored.

    Returns
    -------
    data : object
       Data object now populated with all of the FITS file
       information.
    meta : astropy.table.Table
       Metadata stored in the FITS file.
    """
<<<<<<< HEAD

=======
>>>>>>> c62f3f23
    meta.filename = filename

    hdu = fits.open(filename)
    f277= fits.open(f277_filename)

    # loads in all the header data
    data.filename = filename
    data.mhdr = hdu[0].header
    data.shdr = hdu['SCI',1].header

    data.intend = hdu[0].header['NINTS'] + 0.0
    data.time = np.linspace(data.mhdr['EXPSTART'], 
                              data.mhdr['EXPEND'], 
                              int(data.intend))
    meta.time_units = 'BJD_TDB'

    # loads all the data into the data object
    data.data = hdu['SCI',1].data + 0.0
    data.err  = hdu['ERR',1].data + 0.0
    data.dq   = hdu['DQ' ,1].data + 0.0

    data.f277 = f277[1].data + 0.0

    data.var  = hdu['VAR_POISSON',1].data + 0.0
    data.v0   = hdu['VAR_RNOISE' ,1].data + 0.0

    meta.meta = hdu[-1].data

    # removes NaNs from the data & error arrays
    data.data[np.isnan(data.data)==True] = 0
    data.err[ np.isnan(data.err) ==True] = 0

    data.median = np.nanmedian(data.data, axis=0)

    return data, meta


def image_filtering(img, radius=1, gf=4):
    """
    Does some simple image processing to isolate where the
    spectra are located on the detector. This routine is 
    optimized for NIRISS S2 processed data and the F277W filter.

    Parameters
    ----------
    img : np.ndarray
       2D image array. 
    radius : np.float; optional
       Default is 1.
    gf : np.float; optional
       The standard deviation by which to Gaussian
       smooth the image. Default is 4.

    Returns
    -------
    img_mask : np.ndarray
       A mask for the image that isolates where the spectral 
       orders are.
    """
    mask = filters.rank.maximum(img/np.nanmax(img),
                                disk(radius=radius))
    mask = np.array(mask, dtype=bool)

    # applies the mask to the main frame
    data = img*~mask
    g = gaussian_filter(data, gf)
    g[g>6] = 200
    edges = filters.sobel(g)
    edges[edges>0] = 1

    # turns edge array into a boolean array
    edges = (edges-np.nanmax(edges)) * -1
    z = feature.canny(edges)

    return z, g

def f277_mask(data, isplots=0):
    """        
    Marks the overlap region in the f277w filter image.
    
    Parameters
    ----------
    data : object
    isplots : int; optional
       Level of plots that should be created in the S3 stage.
       This is set in the .ecf control files. Default is 0.
       This stage will plot if isplots >= 5.
    
    Returns
    -------
    mask : np.ndarray
       2D mask for the f277w filter.
    mid : np.ndarray
       (x,y) anchors for where the overlap region is located.
    """
    img = np.nanmax(data.f277, axis=(0,1))
    mask, _ = image_filtering(img[:150,:500])
    mid = np.zeros((mask.shape[1], 2),dtype=int)
    new_mask = np.zeros(img.shape)
    
    for i in range(mask.shape[1]):
        inds = np.where(mask[:,i]==True)[0]
        if len(inds) > 1:
            new_mask[inds[1]:inds[-2], i] = True
            mid[i] = np.array([i, (inds[1]+inds[-2])/2])

    q = ((mid[:,0]<420) & (mid[:,1]>0) & (mid[:,0] > 0))

    data.f277_img = new_mask

    if isplots >= 5:
        plt.imshow(new_mask)
        plt.title('F277 Mask')
        plt.show()

    return new_mask, mid[q]


def mask_method_one(data, meta, isplots=0, save=True):
    """
    There are some hard-coded numbers in here right now. The idea
    is that once we know what the real data looks like, nobody will
    have to actually call this function and we'll provide a CSV
    of a good initial guess for each order. This method uses some fun
    image processing to identify the boundaries of the orders and fits
    the edges of the first and second orders with a 4th degree polynomial.

    Parameters  
    ----------  
    data : object
    meta : object
    isplots : int; optional
       Level of plots that should be created in the S3 stage.
       This is set in the .ecf control files. Default is 0.
       This stage will plot if isplots >= 5.
    save : bool; optional
       An option to save the polynomial fits to a CSV. Default
       is True. Output table is saved under `niriss_order_guesses.csv`.

    Returns
    -------
    meta : object
    """
    def rm_outliers(arr):
        # removes instantaneous outliers
        diff = np.diff(arr)
        outliers = np.where(np.abs(diff)>=np.nanmean(diff)+3*np.nanstd(diff))
        arr[outliers] = 0
        return arr
    
    def find_centers(img, cutends):
        """ Finds a running center """
        centers = np.zeros(len(img[0]), dtype=int)
        for i in range(len(img[0])):
            inds = np.where(img[:,i]>0)[0]
            if len(inds)>0:
                centers[i] = np.nanmean(inds)

        centers = rm_outliers(centers)

        if cutends is not None:
            centers[cutends:] = 0

        return centers
    
    def clean_and_fit(x1,x2,y1,y2):
        x1,y1 = x1[y1>0], y1[y1>0]
        x2,y2 = x2[y2>0], y2[y2>0]
        
        poly = np.polyfit(np.append(x1,x2),
                          np.append(y1,y2),
                          deg=4) # hard coded deg of polynomial fit
        fit = np.poly1d(poly)
        return fit

    g = simplify_niriss_img(data, meta, isplots)

    f,_ = f277_mask(data)

    g_centers = find_centers(g,cutends=None)
    f_centers = find_centers(f,cutends=430) # hard coded end of the F277 img

    gcenters_1 = np.zeros(len(g[0]),dtype=int)
    gcenters_2 = np.zeros(len(g[0]),dtype=int)

    for i in range(len(g[0])):
        inds = np.where(g[:,i]>100)[0]
        inds_1 = inds[inds <= 78] # hard coded y-boundary for the first order
        inds_2 = inds[inds>=80]   # hard coded y-boundary for the second order
        if len(inds_1)>=1:
            gcenters_1[i] = np.nanmean(inds_1)
        if len(inds_2)>=1:
            gcenters_2[i] = np.nanmean(inds_2)

    gcenters_1 = rm_outliers(gcenters_1)
    gcenters_2 = rm_outliers(gcenters_2)
    x = np.arange(0,len(gcenters_1),1)

    fit1 = clean_and_fit(x, x[x>800],
                         f_centers, gcenters_1[x>800])
    fit2 = clean_and_fit(x, x[(x>800) & (x<1800)],
                         f_centers, gcenters_2[(x>800) & (x<1800)])
    
    if isplots >= 5:
        plt.figure(figsize=(14,4))
        plt.title('Order Approximation')
        plt.imshow(g+f)
        plt.plot(x, fit1(x), 'k', label='First Order')
        plt.plot(x, fit2(x), 'r', label='Second Order')
        plt.xlabel('x')
        plt.ylabel('y')
        plt.legend(bbox_to_anchor=(1.05, 1), loc=2, borderaxespad=0.)
        plt.show()

    tab = Table()
    tab['x'] = x
    tab['order_1'] = fit1(x)
    tab['order_2'] = fit2(x)

    if save:
        tab.write('niriss_order_fits_method1.csv',format='csv')

    meta.tab1 = tab

    return meta


def mask_method_two(data, meta, isplots=0, save=False):
    """
    A second method to extract the masks for the first and
    second orders in NIRISS data. This method uses the vertical
    profile of a summed image to identify the borders of each
    order.

    Parameters
    ----------
    data : object
    meta : object
    isplots : int; optional
       Level of plots that should be created in the S3 stage.
       This is set in the .ecf control files. Default is 0.
       This stage will plot if isplots >= 5.
    save : bool; optional
       Has the option to save the initial guesses for the location
       of the NIRISS orders. This is set in the .ecf control files.
       Default is False.

    Returns
    -------
    meta : object
    """
    def identify_peaks(column, height, distance):
        p,_ = find_peaks(column, height=height, distance=distance)
        return p


    summed = np.nansum(data.data, axis=0)
    ccd = CCDData(summed*units.electron)

    new_ccd_no_premask = ccdp.cosmicray_lacosmic(ccd, readnoise=150,
                                                 sigclip=5, verbose=False)
    
    summed_f277 = np.nansum(data.f277, axis=(0,1))

    f277_peaks = np.zeros((summed_f277.shape[1],2))
    peaks = np.zeros((new_ccd_no_premask.shape[1], 6))
    double_peaked = [500, 700, 1850] # hard coded numbers to help set height bounds
    

    for i in range(summed.shape[1]):

        # Identifies peaks in the F277W filtered image
        fp = identify_peaks(summed_f277[:,i], height=100000, distance=10)
        if len(fp)==2:
            f277_peaks[i] = fp
    
        if i < double_peaked[0]:
            height=2000
        elif i >= double_peaked[0] and i < double_peaked[1]:
            height = 100
        elif i >= double_peaked[1]:
            height = 5000
            
        p = identify_peaks(new_ccd_no_premask[:,i].data, height=height, distance=10)
        if i < 900:
            p = p[p>40] # sometimes catches an upper edge that doesn't exist
        
        peaks[i][:len(p)] = p

    # Removes 0s from the F277W boundaries
    xf = np.arange(0,summed_f277.shape[1],1)
    good = f277_peaks[:,0]!=0
    xf=xf[good]
    f277_peaks=f277_peaks[good]

    # Fitting a polynomial to the boundary of each order
    x = np.arange(0,new_ccd_no_premask.shape[1],1)
    avg = np.zeros((new_ccd_no_premask.shape[1], 6))

    for ind in range(4): # CHANGE THIS TO 6 TO ADD THE THIRD ORDER
        q = peaks[:,ind] > 0
        
        # removes outliers
        diff = np.diff(peaks[:,ind][q])
        good = np.where(np.abs(diff)<=np.nanmedian(diff)+2*np.nanstd(diff))
        good = good[5:-5]
        y = peaks[:,ind][q][good] + 0
        y = y[x[q][good]>xf[-1]]
        
        # removes some of the F277W points to better fit the 2nd order
        if ind < 2:
            cutoff=-1
        else:
            cutoff=250

        xtot = np.append(xf[:cutoff], x[q][good][x[q][good]>xf[-1]])
        if ind == 0 or ind == 2:
            ytot = np.append(f277_peaks[:,0][:cutoff], y)
        else:
            ytot = np.append(f277_peaks[:,1][:cutoff], y)
        
        # Fits a 4th degree polynomiall
        poly= np.polyfit(xtot, ytot, deg=4)
        fit = np.poly1d(poly)
            
        avg[:,ind] = fit(x)

    if isplots >= 5:
        plt.figure(figsize=(14,4))
        plt.title('Order Approximation')
        plt.imshow(summed, vmin=0, vmax=2e3)
        plt.plot(x, np.nanmedian(avg[:,:2],axis=1), 'k', lw=2,
                 label='First Order')
        plt.plot(x, np.nanmedian(avg[:,2:4],axis=1), 'r', lw=2,
                 label='Second Order')
        plt.legend(bbox_to_anchor=(1.05, 1), loc=2, borderaxespad=0.)
        plt.show()
    

    tab = Table()
    tab['x'] = x
    tab['order_1'] = np.nanmedian(avg[:,:2],axis=1)
    tab['order_2'] = np.nanmedian(avg[:,2:4],axis=1)

    if save:
        tab.write('niriss_order_fits_method2.csv',format='csv')

    meta.tab2 = tab

    return meta


def simplify_niriss_img(data, meta, isplots=0):
    """
    Creates an image to map out where the orders are in
    the NIRISS data.

    Parameters     
    ----------     
    data : object  
    meta : object 
    isplots : int; optional
       Level of plots that should be created in the S3 stage.
       This is set in the .ecf control files. Default is 0.  

    Returns
    -------
    g : np.ndarray
       A 2D array that marks where the NIRISS first
       and second orders are.
    """
    perc  = np.nanmax(data.data, axis=0)

    # creates data img mask
    z,g = image_filtering(perc)
    
    if isplots >= 6:
        fig, (ax1,ax2) = plt.subplots(nrows=2,figsize=(14,4),
                                      sharex=True, sharey=True)
        ax1.imshow(z)
        ax1.set_title('Canny Edge')
        ax2.imshow(g)
        ax2.set_title('Gaussian Blurred')
        ax2.set_ylabel('y')
        ax1.set_ylabel('y')
        ax2.set_xlabel('x')
        plt.show()

    data.simple_img = g
    return g


def wave_NIRISS(wavefile, meta):
    """
    Adds the 2D wavelength solutions to the meta object.
    
    Parameters
    ----------
    wavefile : str
       The name of the .FITS file with the wavelength
       solution.
    meta : object

    Returns
    -------
    meta : object
    """
    hdu = fits.open(wavefile)

    meta.wavelength_order1 = hdu[1].data + 0.0
    meta.wavelength_order2 = hdu[2].data + 0.0
    meta.wavelength_order3 = hdu[3].data + 0.0

    hdu.close()

    return meta

def flag_bg(data, meta):
    '''Outlier rejection of sky background along time axis.

    Parameters
    ----------
    data:   DataClass
        The data object in which the fits data will stored
    meta:   MetaClass
        The metadata object

    Returns
    -------
    data:   DataClass
        The updated data object with outlier background pixels flagged.
    '''

    print('WARNING, niriss.flag_bg is not yet implemented!')

    return


def fit_bg(data, meta, n_iters=3, readnoise=11, sigclip=[4,4,4], isplots=0):
    """
    Subtracts background from non-spectral regions.

    Parameters
    ----------
    data : object
    meta : object
    n_iters : int; optional
       The number of iterations to go over and remove cosmic
       rays. Default is 3.
    readnoise : float; optional
       An estimation of the readnoise of the detector.
       Default is 5.
    sigclip : list, array; optional
       A list or array of len(n_iiters) corresponding to the
       sigma-level which should be clipped in the cosmic
       ray removal routine. Default is [4,2,3].
    isplots : int; optional
       The level of output plots to display. Default is 0 
       (no plots).

    Returns
    -------
    data : object
    """
    def dirty_mask(img, boxsize1=70, boxsize2=60):
        """Really dirty box mask for background purposes."""
        order1 = np.zeros((boxsize1, len(img[0])))
        order2 = np.zeros((boxsize2, len(img[0])))
        mask = np.ones(img.shape)
        
        for i in range(img.shape[1]):
            s,e = int(meta.tab2['order_1'][i]-boxsize1/2), int(meta.tab2['order_1'][i]+boxsize1/2)
            order1[:,i] = img[s:e,i]
            mask[s:e,i] = 0

            s,e = int(meta.tab2['order_2'][i]-boxsize2/2), int(meta.tab2['order_2'][i]+boxsize2/2)
            try:
                order2[:,i] = img[s:e,i]
                mask[s:e,i] = 0
            except:
                pass

        return mask

    box_mask = dirty_mask(data.median)
    data = fitbg3(data, np.array(box_mask-1, dtype=bool), 
                  readnoise, sigclip, isplots)
    return data


def set_which_table(i, meta):
    """ 
    A little routine to return which table to
    use for the positions of the orders.

    Parameters
    ----------
    i : int
    meta : object

    Returns
    -------
    pos1 : np.array
       Array of locations for first order.
    pos2 : np.array
       Array of locations for second order.
    """
    if i == 2:
        pos1, pos2 = meta.tab2['order_1'], meta.tab2['order_2']
    elif i == 1:
        pos1, pos2 = meta.tab1['order_1'], meta.tab1['order_2']
    return pos1, pos2


def fit_orders(data, meta, which_table=2):
    """
    Creates a 2D image optimized to fit the data. Currently
    runs with a Gaussian profile, but will look into other
    more realistic profiles at some point. This routine
    is a bit slow, but fortunately, you only need to run it
    once per observations.

    Parameters
    ----------
    data : object
    meta : object
    which_table : int; optional
       Sets with table of initial y-positions for the
       orders to use. Default is 2.

    Returns
    -------
    meta : object
       Adds two new attributes: `order1_mask` and `order2_mask`.
    """
    print("Go grab some food. This routing could take up to 30 minutes.")

    def construct_guesses(A, B, sig, length=10):
        As   = np.linspace(A[0],   A[1],   length)  # amplitude of gaussian for first order
        Bs   = np.linspace(B[0],   B[1],   length)  # amplitude of gaussian for second order
        sigs = np.linspace(sig[0], sig[1], length)  # std of gaussian profile
        combos = np.array(list(itertools.product(*[As,Bs,sigs]))) # generates all possible combos
        return combos

    pos1, pos2 = set_which_table(which_table, meta)
    
    # Good initial guesses
    combos = construct_guesses([0.1,30], [0.1,30], [1,40])
    
    # generates length x length x length number of images and fits to the data
    img1, sigout1 = niriss_cython.build_image_models(data.median,
                                                     combos[:,0], combos[:,1], 
                                                     combos[:,2], 
                                                     pos1, pos2)

    # Iterates on a smaller region around the best guess
    best_guess = combos[np.argmin(sigout1)]
    combos = construct_guesses( [best_guess[0]-0.5, best_guess[0]+0.5],
                                [best_guess[1]-0.5, best_guess[1]+0.5],
                                [best_guess[2]-0.5, best_guess[2]+0.5] )

    # generates length x length x length number of images centered around the previous
    #   guess to optimize the image fit
    img2, sigout2 = niriss_cython.build_image_models(data.median, 
                                                     combos[:,0], combos[:,1],
                                                     combos[:,2],
                                                     pos1, pos2)

    # creates a 2D image for the first and second orders with the best-fit gaussian
    #    profiles
    final_guess = combos[np.argmin(sigout2)]
    ord1, ord2, _ = niriss_cython.build_image_models(data.median,
                                                     [final_guess[0]],
                                                     [final_guess[1]],
                                                     [final_guess[2]],
                                                     pos1, pos2,
                                                     return_together=False)
    meta.order1_mask = ord1[0]
    meta.order2_mask = ord2[0]

    return meta
    

def fit_orders_fast(data, meta, which_table=2):
    """
    A faster method to fit a 2D mask to the NIRISS data.
    Very similar to `fit_orders`, but works with 
    `scipy.optimize.leastsq`.

    Parameters
    ----------
    data : object
    meta : object
    which_table : int; optional
       Sets with table of initial y-positions for the
       orders to use. Default is 2.

    Returns
    -------
    meta : object
    """
    def residuals(params, data, y1_pos, y2_pos):
        """ Calcualtes residuals for best-fit profile. """
        A, B, sig1 = params
        # Produce the model:   
        model,_ = niriss_cython.build_image_models(data, [A], [B], [sig1], y1_pos, y2_pos)
        # Calculate residuals:     
        res = (model[0] - data)
        return res.flatten()

    pos1, pos2 = set_which_table(which_table, meta)

    # fits the mask
    results = so.least_squares( residuals, 
                                x0=np.array([2,3,30]), 
                                args=(data.median, pos1, pos2),
                                xtol=1e-11, ftol=1e-11, max_nfev=1e3
                               )

    # creates the final mask
    out_img1,out_img2,_= niriss_cython.build_image_models(data.median, 
                                                          results.x[0:1], 
                                                          results.x[1:2], 
                                                          results.x[2:3], 
                                                          pos1, 
                                                          pos2,
                                                          return_together=False)
    meta.order1_mask_fast = out_img1[0]
    meta.order2_mask_fast = out_img2[0]

    return meta<|MERGE_RESOLUTION|>--- conflicted
+++ resolved
@@ -54,10 +54,6 @@
     meta : astropy.table.Table
        Metadata stored in the FITS file.
     """
-<<<<<<< HEAD
-
-=======
->>>>>>> c62f3f23
     meta.filename = filename
 
     hdu = fits.open(filename)
