--- conflicted
+++ resolved
@@ -1,3 +1,4 @@
+
 #! /usr/bin/env python
 
 #This is based on the RampFitStep from the JWST pipeline, accessed Oct 2021
@@ -83,21 +84,11 @@
             
             if self.algorithm =='differenced':
                 #replace this by differenced ramp fit
-<<<<<<< HEAD
-
-
-                # 
+
                 image_info, integ_info, opt_info, gls_opt_model = ramp_fit.ramp_fit(input_model, buffsize, self.save_opt, readnoise_2d,\
                                                                                     gain_2d, self.algorithm, self.weighting,\
                                                                                     self.maximum_cores, dqflags.pixel)
-=======
- 		image_info, integ_info, opt_info = mean_ramp_fit_single(input_model, buffsize, self.save_opt, readnoise_2d,\
-                                                                        gain_2d, self.algorithm, self.weighting,\
-                                                                        self.maximum_cores, dqflags.pixel)           
-		#image_info, integ_info, opt_info, gls_opt_model = ramp_fit.ramp_fit(input_model, buffsize, self.save_opt, readnoise_2d,\
-                                                                                    #gain_2d, self.algorithm, self.weighting,\
-                                                                                    #self.maximum_cores, dqflags.pixel)
->>>>>>> 67d8e884
+
         if image_info is not None:
             out_model = create_image_model(input_model, image_info)
             out_model.meta.bunit_data = 'DN/s'
