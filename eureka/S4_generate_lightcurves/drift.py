import numpy as np
import scipy.signal as sps
import matplotlib.pyplot as plt
from tqdm import tqdm
from ..lib import gaussian as g
from . import plots_s4
from astropy.convolution import convolve, Box1DKernel

<<<<<<< HEAD
def highpassfilt(signal, highpassWidth):
    '''Run a signal through a highpass filter to remove high frequency signals.

    This function can be used to compute the continuum of a signal to be subtracted.

    Parameters
    ----------
    signal: ndarray (1D)
        1D array of values
    highpassWidth: int
        The width of the boxcar filter to use.

    Returns
    -------
    smoothed_signal:    ndarray (1D)
        An array containing the smoothed signal.

    Notes
    -----
    History:
    
    - 14 Feb 2018 Lisa Dang
        Written for early version of SPCA
    - 23 Sep 2019 Taylor Bell
        Generalized upon the code
    - 02 Nov 2021 Taylor Bell
        Added to Eureka!
    '''
    g = Box1DKernel(highpassWidth)
    return convolve(signal, g, boundary='extend')

=======
>>>>>>> 3ec0d0fe
# Measure spectrum drift over all frames and all non-destructive reads.
def spec1D(spectra, meta, log):
    '''Measures the 1D spectrum drift over all integrations.

    Parameters
    ----------
    spectra:    ndarray
        2D array of flux values (nint, nx).
    meta:   MetaClass
        The metadata object.
    log:    logedit.Logedit
        The open log in which notes from this step can be added.

    Returns
    -------
    meta:   MetaClass
        The updated metadata object.

    Notes
    -----
    History:

    - Dec 2013 KBS
        Written for HST.
    - Jun 2021 KBS
        Updated for JWST.
    - Oct 18, 2021 Taylor Bell
        Minor tweak to cc_spec inputs.
<<<<<<< HEAD
    - Nov 02, 2021 Taylor Bell
        Added option for subtraction of continuum using a highpass
        filter before cross-correlation.
=======
>>>>>>> 3ec0d0fe
    '''
    if meta.drift_postclip != None:
        meta.drift_postclip = -meta.drift_postclip
    meta.drift1d    = np.zeros(meta.n_int)
    meta.driftmask   = np.zeros(meta.n_int,dtype=int)
    ref_spec        = np.copy(spectra[meta.drift_iref,meta.drift_preclip:meta.drift_postclip])
    if meta.sub_continuum:
        # Subtract off the continuum as computed using a highpass filter
        ref_spec -= highpassfilt(ref_spec, meta.highpassWidth)
        ref_spec = ref_spec[int(np.ceil(meta.highpassWidth/2)):]
    if meta.sub_mean:
        #Zero-mean for cross correlation
        # correlate.py sometimes performs better when the mean is subtracted
        ref_spec-= np.mean(ref_spec[meta.drift_range:-meta.drift_range][np.where(np.isnan(ref_spec[meta.drift_range:-meta.drift_range]) == False)])
    ref_spec[np.where(np.isnan(ref_spec) == True)] = 0
    for n in tqdm(range(meta.n_int)):
        fit_spec    = np.copy(spectra[n,meta.drift_preclip:meta.drift_postclip])
        #Trim data to achieve accurate cross correlation without assumptions over interesting region
        #http://stackoverflow.com/questions/15989384/cross-correlation-of-non-periodic-function-with-numpy
        fit_spec    = fit_spec[meta.drift_range:-meta.drift_range]
        # correlate.py sometimes performs better when the mean is subtracted
        if meta.sub_continuum:
            # Subtract off the continuum as computed using a highpass filter
            fit_spec -= highpassfilt(fit_spec, meta.highpassWidth)
            fit_spec = fit_spec[int(np.ceil(meta.highpassWidth/2)):]
        if meta.sub_mean:
            fit_spec     -= np.mean(fit_spec[np.where(np.isnan(fit_spec) == False)])
        fit_spec[np.where(np.isnan(fit_spec) == True)] = 0
        try:
            vals = sps.correlate(ref_spec, fit_spec, mode='valid', method='fft')
            if meta.isplots_S4 >= 5:
                plots_s4.cc_spec(meta, ref_spec, fit_spec, n)
                plots_s4.cc_vals(meta, vals, n)
            argmax      = np.argmax(vals)
            subvals     = vals[argmax-meta.drift_hw:argmax+meta.drift_hw+1]
            params, err = g.fitgaussian(subvals/subvals.max(), guess=[meta.drift_hw/5., meta.drift_hw*1., 1])
            meta.drift1d[n]= len(vals)//2 - params[1] - argmax + meta.drift_hw
            #meta.drift1d[n]= len(vals)/2 - params[1] - argmax + meta.drift_hw
            meta.driftmask[n] = 1
        except:
            log.writelog(f'  Cross correlation failed. Integration {n} marked as bad.')


    return meta<|MERGE_RESOLUTION|>--- conflicted
+++ resolved
@@ -6,7 +6,6 @@
 from . import plots_s4
 from astropy.convolution import convolve, Box1DKernel
 
-<<<<<<< HEAD
 def highpassfilt(signal, highpassWidth):
     '''Run a signal through a highpass filter to remove high frequency signals.
 
@@ -38,8 +37,6 @@
     g = Box1DKernel(highpassWidth)
     return convolve(signal, g, boundary='extend')
 
-=======
->>>>>>> 3ec0d0fe
 # Measure spectrum drift over all frames and all non-destructive reads.
 def spec1D(spectra, meta, log):
     '''Measures the 1D spectrum drift over all integrations.
@@ -68,12 +65,9 @@
         Updated for JWST.
     - Oct 18, 2021 Taylor Bell
         Minor tweak to cc_spec inputs.
-<<<<<<< HEAD
     - Nov 02, 2021 Taylor Bell
         Added option for subtraction of continuum using a highpass
         filter before cross-correlation.
-=======
->>>>>>> 3ec0d0fe
     '''
     if meta.drift_postclip != None:
         meta.drift_postclip = -meta.drift_postclip
