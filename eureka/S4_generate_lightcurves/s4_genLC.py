--- conflicted
+++ resolved
@@ -71,39 +71,8 @@
     rd.store_ecf(meta, ecf)
 
     if s3_meta == None:
-<<<<<<< HEAD
-        # Search for the S2 output metadata in the inputdir provided in
-        # First just check the specific inputdir folder
-        rootdir = os.path.join(meta.topdir, *meta.inputdir.split(os.sep))
-        if rootdir[-1]!='/':
-            rootdir += '/'
-        fnames = glob.glob(rootdir+'S3_'+meta.eventlabel+'*_Meta_Save.dat')
-        if len(fnames)==0:
-            # There were no metadata files in that folder, so let's see if there are in children folders
-            fnames = glob.glob(rootdir+'**/S3_'+meta.eventlabel+'*_Meta_Save.dat', recursive=True)
-            fnames = sn.sort_nicely(fnames)
-
-        if len(fnames)>=1:
-            # get the folder with the latest modified time
-            fname = max(fnames, key=os.path.getmtime)
-
-        if len(fnames)==0:
-            # There may be no metafiles in the inputdir - raise an error and give a helpful message
-            raise AssertionError('Unable to find an output metadata file from Eureka!\'s S3 step '
-                                +'in the inputdir: \n"{}"!'.format(rootdir))
-        elif len(fnames)>1:
-            # There may be multiple runs - use the most recent but warn the user
-            print('WARNING: There are multiple metadata save files in your inputdir: \n"{}"\n'.format(rootdir)
-                 +'Using the metadata file: \n{}\n'.format(fname)
-                 +'and will consider aperture ranges listed there. If this metadata file is not a part\n'
-                 +'of the run you intended, please provide a more precise folder for the metadata file.')
-        
-            fname = fname[:-4] # Strip off the .dat ending
-            s3_meta = me.loadevent(fname)
-=======
         #load savefile
         s3_meta = read_s3_meta(meta)
->>>>>>> aac8b83c
 
     meta = load_general_s3_meta_info(meta, s3_meta)
 
@@ -255,6 +224,10 @@
         fnames = glob.glob(rootdir+'**/S3_'+meta.eventlabel+'*_Meta_Save.dat', recursive=True)
         fnames = sn.sort_nicely(fnames)
 
+    if len(fnames)>=1:
+        # get the folder with the latest modified time
+        fname = max(fnames, key=os.path.getmtime)
+
     if len(fnames)==0:
         # There may be no metafiles in the inputdir - raise an error and give a helpful message
         raise AssertionError('Unable to find an output metadata file from Eureka!\'s S3 step '
@@ -262,11 +235,10 @@
     elif len(fnames)>1:
         # There may be multiple runs - use the most recent but warn the user
         print('WARNING: There are multiple metadata save files in your inputdir: \n"{}"\n'.format(rootdir)
-                +'Using the metadata file: \n{}\n'.format(fnames[-1])
+                +'Using the metadata file: \n{}\n'.format(fname)
                 +'and will consider aperture ranges listed there. If this metadata file is not a part\n'
                 +'of the run you intended, please provide a more precise folder for the metadata file.')
 
-    fname = fnames[-1] # Pick the last file name (should be the most recent or only file)
     fname = fname[:-4] # Strip off the .dat ending
 
     s3_meta = me.loadevent(fname)
