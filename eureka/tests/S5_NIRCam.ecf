--- conflicted
+++ resolved
@@ -4,13 +4,8 @@
 rescale_err     False    # Rescale uncertainties to have reduced chi-squared of unity
 fit_par         ./S5_fit_par.ecf # What fitting ecf do you want to use?
 run_verbose     True
-<<<<<<< HEAD
 fit_method      [lsq] #options are: lsq, emcee, dynesty (can list multiple types separated by commas)
 run_myfuncs     [batman_tr] #options are: batman_tr, batman_ecl, sinusoid_pc, expramp, and polynomial (can list multiple types separated by commas)
-=======
-fit_method      lsq #options are: lsq, emcee, dynesty (can list multiple types separated by commas)
-run_myfuncs     transit #options are: transit, expramp, and polynomial (can list multiple types separated by commas)
->>>>>>> 69544542
 
 # Limb darkening controls (not yet implemented)
 #fix_ld          False #use limb darkening file?
@@ -33,23 +28,14 @@
 interp			False	# Should astrophysical model be interpolated (useful for uneven sampling like that from HST)
 
 # Diagnostics
-<<<<<<< HEAD
 isplots_S5      5 # Generate few (1), some (3), or many (5) figures (Options: 1 - 5)
 testing_S5      True # Boolean, set True to only use the first spectral channel
 testing_model   False # Boolean, set True to only inject a model source of systematics
-hide_plots      False # If True, plots will automatically be closed rather than popping up
+hide_plots      True # If True, plots will automatically be closed rather than popping up
 
 # Project directory
 topdir      ../tests
-=======
-isplots_S5      3 # Generate few (1), some (3), or many (5) figures (Options: 1 - 5)
-testing_S5      False # Boolean, set True to only use the first spectral channel
-hide_plots      True # If True, plots will automatically be closed rather than popping up
-
-# Project directory
-topdir          ../tests
->>>>>>> 69544542
 
 # Directories relative to project dir
 inputdir    /data/JWST-Sim/NIRCam/Stage4/	# The folder containing the outputs from Eureka!'s S3 or JWST's S3 pipeline (will be overwritten if calling S3 and S4 sequentially)
-outputdir	/data/JWST-Sim/NIRCam/Stage5/
+outputdir	/data/JWST-Sim/NIRCam/Stage5/