--- conflicted
+++ resolved
@@ -4,11 +4,7 @@
 
 ncpu            4 # The number of CPU threads to use when running emcee or dynesty in parallel
 
-<<<<<<< HEAD
-multwhite		False  # Are you simultaneously fitting multiple white lightcurves?
-=======
 multwhite       False  # Are you simultaneously fitting multiple white lightcurves?
->>>>>>> 91824c7b
 
 allapers        False  # Run S5 on all of the apertures considered in S4? Otherwise will use newest output in the inputdir
 
