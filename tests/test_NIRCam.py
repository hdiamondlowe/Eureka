--- conflicted
+++ resolved
@@ -68,14 +68,7 @@
     assert os.path.exists(name+os.sep+'figs')
 
     # remove temporary files
-<<<<<<< HEAD
-    os.system("rm -r data/JWST-Sim/NIRCam/Stage3")
-    os.system("rm -r data/JWST-Sim/NIRCam/Stage4")
-    os.system("rm -r data/JWST-Sim/NIRCam/Stage5")
-    os.system("rm -r data/JWST-Sim/NIRCam/Stage6")
-=======
     os.system(f"rm -r data{os.sep}JWST-Sim{os.sep}NIRCam{os.sep}Stage3")
     os.system(f"rm -r data{os.sep}JWST-Sim{os.sep}NIRCam{os.sep}Stage4")
     os.system(f"rm -r data{os.sep}JWST-Sim{os.sep}NIRCam{os.sep}Stage5")
-    os.system(f"rm -r data{os.sep}JWST-Sim{os.sep}NIRCam{os.sep}Stage6")
->>>>>>> 53620f6f
+    os.system(f"rm -r data{os.sep}JWST-Sim{os.sep}NIRCam{os.sep}Stage6")