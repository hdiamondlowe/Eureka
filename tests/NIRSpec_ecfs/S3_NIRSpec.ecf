--- conflicted
+++ resolved
@@ -18,11 +18,7 @@
 # Outlier rejection along time axis
 ff_outlier      False       # Set False to use only background region (recommended for deep transits)
                             # Set True to use full frame (works well for shallow transits/eclipses)
-<<<<<<< HEAD
-bg_thresh [5,5]             # Double-iteration X-sigma threshold for outlier rejection along time axis
-=======
-bg_thresh       [5,5]     # Double-iteration X-sigma threshold for outlier rejection along time axis
->>>>>>> 2de27af0
+bg_thresh       [5,5]       # Double-iteration X-sigma threshold for outlier rejection along time axis
 
 # Background parameters
 bg_hw       10         # Half-width of exclusion region for BG subtraction (relative to source position)
@@ -43,19 +39,11 @@
 
 # Diagnostics
 isplots_S3  5          # Generate few (1), some (3), or many (5) figures (Options: 1 - 5)
-<<<<<<< HEAD
 nplots      5          # How many of each type of figure do you want to make per file?
 vmin        0.97       # Sets the vmin of the color bar for Figure 3101.
 vmax        1.03       # Sets the vmax of the color bar for Figure 3101.
 time_axis   'y'        # Determines whether the time axis in Figure 3101 is along the y-axis ('y') or the x-axis ('x')
 testing_S3  False      # Boolean, set True to only use last file and generate select figures
-=======
-nplots      3           # How many of each type of figure do you want to make per file?
-vmin        0.97       # Sets the vmin of the color bar for Figure 3101.
-vmax        1.03       # Sets the vmax of the color bar for Figure 3101.
-time_axis   'y'        # Determines whether the time axis in Figure 3101 is along the y-axis ('y') or the x-axis ('x')
-testing_S3  False       # Boolean, set True to only use last file and generate select figures
->>>>>>> 2de27af0
 hide_plots  True       # If True, plots will automatically be closed rather than popping up
 save_output True       # Save outputs for use in S4
 verbose     True       # If True, more details will be printed about steps
