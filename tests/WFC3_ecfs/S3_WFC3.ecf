# Eureka! Control File for Stage 3: Data Reduction

# Stage 3 Documentation: https://eurekadocs.readthedocs.io/en/latest/ecf.html#stage-3

ncpu            1           # Number of CPUs
nfiles          1           # The max number of data files to analyze simultaneously
max_memory      0.5         # The maximum fraction of memory you want utilized by read-in frames (this will reduce nfiles if need be)
suffix          ima         # Data file suffix

# Calibration files
hst_cal         ../tests/data/WFC3/cal/                # The path to the reference files
horizonsfile    2014_02.vec                            # Generate your horizonsfile at https://ssd.jpl.nasa.gov/horizons/app.html#/
leapdir         leapdir/                               # Folder where leapsecond calibration files will be read/saved
flatfile        WFC3.IR.G102.flat.2.fits               # The calibration file to use for flat-fielding

# Subarray region of interest
ywindow         [80,250]    # Vertical axis as seen in DS9
xwindow         [80,250]    # Horizontal axis as seen in DS9
src_pos_type    hst         # Determine source position when not given in header (Options: gaussian, weighted, max, or hst)

# Subarray region for direct images used for wavelength calibration
centroidtrim    5
centroidguess   [29, 154]

# Flatfield parameters
flatoffset      [[374, 374]]  #[[379, 379]]
flatsigma       3

# Sigma theshold for bad pixel identification in the differential non-destructive reads (NDRs)
diffthresh      10

# Background parameters
bg_hw           5           # Half-width of exclusion region for BG subtraction (relative to source position)
bg_thresh       [5,5]       # Double-iteration X-sigma threshold for outlier rejection along time axis
bg_deg          0           # Polynomial order for column-by-column background subtraction, -1 for median of entire frame
p3thresh        5           # X-sigma threshold for outlier rejection during background subtraction

# Spectral extraction parameters
spec_hw         5           # Half-width of aperture region for spectral extraction (relative to source position)
fittype         smooth      # Method for constructing spatial profile (Options: smooth, meddata, poly, gauss, wavelet, or wavelet2D)
window_len      31          # Smoothing window length, when fittype = smooth
prof_deg        3           # Polynomial degree, when fittype = poly
p5thresh        10          # X-sigma threshold for outlier rejection while constructing spatial profile
p7thresh        10          # X-sigma threshold for outlier rejection during optimal spectral extraction

# 2D drift correction parameters
iref            [0, ]       # The file indices to use as reference frames for each scan direction

# Diagnostics
<<<<<<< HEAD
isplots_S3      5           # Generate few (1), some (3), or many (5) figures (Options: 1 - 5)
vmin            0.97        # Sets the vmin of the color bar for Figure 3101.
vmax            1.03        # Sets the vmax of the color bar for Figure 3101.
time_axis       'left'      # Determines whether the time axis in Figure 3101 is along the y-axis ('left') or the x-axis ('bottom')
=======
isplots_S3      3           # Generate few (1), some (3), or many (5) figures (Options: 1 - 5)
>>>>>>> 4fe6fe56
testing_S3      False       # Boolean, set True to only use last file and generate select figures
hide_plots      True        # If True, plots will automatically be closed rather than popping up
save_output     True        # Save outputs for use in S4
verbose         False       # If True, more details will be printed about steps

# Project directory
topdir          ../tests

# Directories relative to project dir
inputdir        /data/WFC3/ima # The folder containing the outputs from Eureka!'s S2 or JWST's S2 pipeline (will be overwritten if calling S2 and S3 sequentially)
outputdir       /data/WFC3/Stage3<|MERGE_RESOLUTION|>--- conflicted
+++ resolved
@@ -47,14 +47,10 @@
 iref            [0, ]       # The file indices to use as reference frames for each scan direction
 
 # Diagnostics
-<<<<<<< HEAD
-isplots_S3      5           # Generate few (1), some (3), or many (5) figures (Options: 1 - 5)
+isplots_S3      3           # Generate few (1), some (3), or many (5) figures (Options: 1 - 5)
 vmin            0.97        # Sets the vmin of the color bar for Figure 3101.
 vmax            1.03        # Sets the vmax of the color bar for Figure 3101.
 time_axis       'left'      # Determines whether the time axis in Figure 3101 is along the y-axis ('left') or the x-axis ('bottom')
-=======
-isplots_S3      3           # Generate few (1), some (3), or many (5) figures (Options: 1 - 5)
->>>>>>> 4fe6fe56
 testing_S3      False       # Boolean, set True to only use last file and generate select figures
 hide_plots      True        # If True, plots will automatically be closed rather than popping up
 save_output     True        # Save outputs for use in S4
