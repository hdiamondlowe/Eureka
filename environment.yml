--- conflicted
+++ resolved
@@ -23,10 +23,7 @@
     - matplotlib
     - nbsphinx # Needed for documentation
     - numpy[version='>=1.20.0,<=1.23'] # Upper limit needed for Apple silicon
-<<<<<<< HEAD
-=======
     - numpydoc # Needed for documentation
->>>>>>> 6a65fcb8
     - pandas
     - photutils
     - pip # required for the pip installs below
