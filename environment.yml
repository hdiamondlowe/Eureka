name: eureka
channels:
    - conda-forge
    - defaults
dependencies:
    - python==3.9.7
    - asdf
    - astropy
    - batman-package
    - bokeh[version='<3.0']
    - ccdproc
    - celerite
    - corner
    - cython
    - dynesty[version='>1.0']
    - emcee[version='>3.0.0']
    - george
    - gwcs
    - h5py[version='<3.2']
    - ipython
    - lmfit
    - matplotlib
    - nbsphinx # Needed for documentation
    - numpy[version='>=1.20.0']
    - pandas
    - photutils
    - pip # required for the pip installs below
    - pytest
    - requests
    - scipy[version='>=1.4.0'] # Needed for scipy.fft
    - tqdm
    - pip:
        - astraeus @ git+https://github.com/kevin218/Astraeus@main#egg=astraeus
        - crds
        - exotic-ld
<<<<<<< HEAD
        - image_registration @ git+https://github.com/keflavich/image_registration.git@master#egg=image_registration
        - jwst==1.8.2
=======
        - image_registration==0.2.6
        - jwst==1.8.0
>>>>>>> 0e164a5e
        - myst-parser # Needed for documentation
        - setuptools_scm # Needed for version number
        - sphinx-rtd-theme # Needed for documentation
        - stcal
        - stdatamodels
        - svo_filters<|MERGE_RESOLUTION|>--- conflicted
+++ resolved
@@ -33,13 +33,8 @@
         - astraeus @ git+https://github.com/kevin218/Astraeus@main#egg=astraeus
         - crds
         - exotic-ld
-<<<<<<< HEAD
-        - image_registration @ git+https://github.com/keflavich/image_registration.git@master#egg=image_registration
+        - image_registration==0.2.6
         - jwst==1.8.2
-=======
-        - image_registration==0.2.6
-        - jwst==1.8.0
->>>>>>> 0e164a5e
         - myst-parser # Needed for documentation
         - setuptools_scm # Needed for version number
         - sphinx-rtd-theme # Needed for documentation
