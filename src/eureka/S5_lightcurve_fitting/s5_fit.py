import numpy as np
import os
import time as time_pkg
from glob import glob
from copy import deepcopy
import astraeus.xarrayIO as xrio

from .s5_meta import S5MetaClass
from . import lightcurve
from . import models as m
from ..lib import manageevent as me
from ..lib import util, logedit
from ..lib.readEPF import Parameters
from ..version import version


def fitlc(eventlabel, ecf_path=None, s4_meta=None, input_meta=None):
    '''Fits 1D spectra with various models and fitters.

    Parameters
    ----------
    eventlabel : str
        The unique identifier for these data.
    ecf_path : str; optional
        The absolute or relative path to where ecfs are stored.
        Defaults to None which resolves to './'.
    s4_meta : eureka.lib.readECF.MetaClass; optional
        The metadata object from Eureka!'s S4 step (if running S4 and S5
        sequentially). Defaults to None.
    input_meta : eureka.lib.readECF.MetaClass; optional
        An optional input metadata object, so you can manually edit the meta
        object without having to edit the ECF file.

    Returns
    -------
    meta : eureka.lib.readECF.MetaClass
        The metadata object with attributes added by S5.
    '''
    s4_meta = deepcopy(s4_meta)
    input_meta = deepcopy(input_meta)

    if input_meta is None:
        # Load Eureka! control file and store values in Event object
        ecffile = 'S5_' + eventlabel + '.ecf'
        meta = S5MetaClass(ecf_path, ecffile)
    else:
        meta = S5MetaClass(**input_meta.__dict__)

    meta.version = version
    meta.eventlabel = eventlabel
    meta.datetime = time_pkg.strftime('%Y-%m-%d')

    if s4_meta is None:
        # Locate the old MetaClass savefile, and load new ECF into
        # that old MetaClass
        s4_meta, meta.inputdir, meta.inputdir_raw = \
            me.findevent(meta, 'S4', allowFail=False)
    else:
        # Running these stages sequentially, so can safely assume
        # the path hasn't changed
        meta.inputdir = s4_meta.outputdir
        meta.inputdir_raw = meta.inputdir[len(meta.topdir):]

    meta = S5MetaClass(**me.mergeevents(meta, s4_meta).__dict__)
    meta.set_defaults()

    if meta.testing_S5:
        # Only fit a single channel while testing unless doing a shared fit,
        # then do two
        chanrng = 1
    elif meta.multwhite:
        chanrng = int(len(meta.inputdirlist) + 1)
    else:
        chanrng = meta.nspecchan

    # Create directories for Stage 5 outputs
    meta.run_s5 = None
    for spec_hw_val in meta.spec_hw_range:
        for bg_hw_val in meta.bg_hw_range:
<<<<<<< HEAD
            if not isinstance(bg_hw_val, str) and meta.expand>1:
                # Only divide if value is not a string (spectroscopic modes)
                bg_hw_val //= meta.expand
            if meta.photometry and meta.phot_method=="photutils": ap = spec_hw_val
            else: ap = spec_hw_val//meta.expand
            meta.run_s5 = util.makedirectory(meta, 'S5', meta.run_s5,
                                             ap=ap,
=======
            spec_hw_val, bg_hw_val = util.get_unexpanded_hws(
                meta.expand, spec_hw_val, bg_hw_val)
            meta.run_s5 = util.makedirectory(meta, 'S5', meta.run_s5,
                                             ap=spec_hw_val,
>>>>>>> 1f963448
                                             bg=bg_hw_val)

    for spec_hw_val in meta.spec_hw_range:
        for bg_hw_val in meta.bg_hw_range:

            t0 = time_pkg.time()

            meta.spec_hw = spec_hw_val
            meta.bg_hw = bg_hw_val

            # Load in the S4 metadata used for this particular aperture pair
            if meta.data_format == 'eureka':
                meta = load_specific_s4_meta_info(meta)
            filename_S4_hold = meta.filename_S4_LCData.split(os.sep)[-1]
            lc = xrio.readXR(meta.inputdir+os.sep+filename_S4_hold)

            # Get the number of integrations in this lightcurve so
            # that we know how to split the flattened arrays
            meta.nints = [len(lc.time.values), ]

            if meta.multwhite:
                # Need to normalize each one if doing a joint fit
                lc_whites = [lc, ]

                for p in range(len(meta.inputdirlist)):
                    # Specify where glob should search for the save file
                    path = os.path.join(meta.topdir, meta.inputdirlist[p])
                    # Search
                    path = glob(path+os.sep+f'**{os.sep}*LCData.h5',
                                recursive=True)

                    # Get lightcurve file with latest modified time
                    path = np.unique([os.sep.join(fname.split(os.sep))
                                      for fname in path])

                    if len(path) == 0:
                        raise AssertionError(
                            'Unable to find any LCData save files at '
                            f'{path}')
                    elif len(path) > 1:
                        print(f'WARNING: Found {len(path)} LCData save files'
                              f'... Using {max(path, key=os.path.getmtime)}')

                    # Use the latest file found
                    path = max(path, key=os.path.getmtime)
                    lc_hold = xrio.readXR(path)
                    meta.wave_low = np.append(meta.wave_low,
                                              lc_hold.wave_low.values)
                    meta.wave_hi = np.append(meta.wave_hi,
                                             lc_hold.wave_hi.values)

                    # Get the number of integrations in this white lightcurve
                    # so that we know how to split the flattened arrays
                    meta.nints = np.append(meta.nints,
                                           len(lc_hold.time.values))

                    lc_whites.append(lc_hold)

            # Directory structure should not use expanded HW values
<<<<<<< HEAD
            #   (Also see note above about meta.expand and photometry)
            if meta.expand>1: spec_hw_val //= meta.expand
            if not isinstance(bg_hw_val, str):
                # Only divide if value is not a string (spectroscopic modes)
                if meta.expand>1: bg_hw_val //= meta.expand
                    
=======
            spec_hw_val, bg_hw_val = util.get_unexpanded_hws(
                meta.expand, spec_hw_val, bg_hw_val)
>>>>>>> 1f963448
            # Get the directory for Stage 5 processing outputs
            meta.outputdir = util.pathdirectory(meta, 'S5', meta.run_s5,
                                                ap=spec_hw_val,
                                                bg=bg_hw_val)

            # Copy existing S4 log file and resume log
            meta.s5_logname = meta.outputdir + 'S5_' + meta.eventlabel + ".log"
            log = logedit.Logedit(meta.s5_logname, read=meta.s4_logname)
            log.writelog("\nStarting Stage 5: Light Curve Fitting\n")
            log.writelog(f"Eureka! Version: {meta.version}", mute=True)
            log.writelog(f"Input directory: {meta.inputdir}")
            log.writelog(f"Output directory: {meta.outputdir}")

            # Copy ECF
            log.writelog('Copying S5 control file', mute=(not meta.verbose))
            meta.copy_ecf()

            # Set the intial fitting parameters
            params = Parameters(meta.folder, meta.fit_par)
            # Copy EPF
            log.writelog('Copying S5 parameter control file',
                         mute=(not meta.verbose))
            params.write(meta.outputdir)
            meta.sharedp = False
            meta.whitep = False
            for arg, val in params.dict.items():
                if 'shared' in val:
                    meta.sharedp = True
                if 'white_free' in val or 'white_fixed' in val:
                    meta.whitep = True

            if meta.sharedp and meta.testing_S5:
                chanrng = min([2, meta.nspecchan])

            if meta.manual_clip is not None:
                # Remove requested data points
                if meta.multwhite:
                    for p in range(len(meta.inputdirlist)+1):
                        meta, lc_whites[p], log = \
                            util.manual_clip(lc_whites[p], meta, log, p)
                        meta.nints[p] = len(lc_whites[p].time.values)
                else:
                    meta, lc, log = util.manual_clip(lc, meta, log)

            # Subtract off the user provided time value to avoid floating
            # point precision problems when fitting for values like t0
            offset = params.time_offset.value
            time = lc.time.values - offset
            if offset != 0:
                time_units = lc.data.attrs['time_units']+f' - {offset}'
            else:
                time_units = lc.data.attrs['time_units']
            # Record units for Stage 6
            meta.time_units = time_units
            meta.wave_units = lc.data.attrs['wave_units']

            # Collect the covariates for potential decorrelation
            centroid_param_list = []
            for centroid_param in ['centroid_x', 'centroid_sx',
                                   'centroid_y', 'centroid_sy',
                                   'centroid_xy']:
                if hasattr(lc, centroid_param):
                    centroid_param_list.append(
                        np.ma.masked_invalid(
                            getattr(lc, centroid_param).values))
                else:
                    centroid_param_list.append(
                        np.ma.zeros(lc.time.values.shape))
            xpos, xwidth, ypos, ywidth, xy_pos = centroid_param_list
            #at this stage these values are still in their originals, and match l4 lcdata

            # make citations for current stage
            util.make_citations(meta, 5)

            # If any of the parameters' ptypes are set to 'white_free', enforce
            # a Gaussian prior based on a white-light light curve fit. If any
            # are 'white_fixed' freeze them to the white-light curve best fit
            if meta.whitep:
                if meta.use_generate_ld:
                    # Load limb-darkening coefficients made in Stage 4
                    ld_str = meta.use_generate_ld
                    if not hasattr(lc, ld_str + '_lin'):
                        raise Exception("Limb-darkening coefficients were "
                                        "not calculated in Stage 4.")
                    log.writelog("\nUsing limb-darkening coefficients "
                                 f"generated by {ld_str} \n")
                    ld_coeffs = [lc[ld_str + '_lin_white'].values,
                                 lc[ld_str + '_quad_white'].values,
                                 lc[ld_str + '_nonlin_3para_white'].values,
                                 lc[ld_str + '_nonlin_4para_white'].values]
                elif meta.ld_file:
                    # Load limb-darkening coefficients from a custom file
                    ld_fix_file = str(meta.ld_file_white)
                    try:
                        ld_coeffs = np.genfromtxt(ld_fix_file)
                    except FileNotFoundError:
                        raise Exception("The limb-darkening file "
                                        f"{ld_fix_file} could not be found.")
                    if len(ld_coeffs.shape) == 1:
                        ld_coeffs = ld_coeffs[np.newaxis, :]
                else:
                    ld_coeffs = None

                # Make a long list of parameters for each channel
                longparamlist, paramtitles, freenames, params = \
                    make_longparamlist(meta, params, 1)

                log.writelog("\nStarting Fit of White-light Light Curve\n")

                # Get the flux and error measurements for
                # the current channel
                mask = lc.mask_white.values
                flux = np.ma.masked_where(mask, lc.flux_white.values)
                flux_err = np.ma.masked_where(mask, lc.err_white.values)

                # Normalize flux and uncertainties to avoid large
                # flux values
                flux, flux_err = util.normalize_spectrum(
                    meta, flux, flux_err, scandir=getattr(lc, 'scandir', None))

                meta, params = fit_channel(meta, time, flux, 0, flux_err,
                                           eventlabel, params, log,
                                           longparamlist, time_units,
                                           paramtitles, freenames, 1,
                                           ld_coeffs, xpos, ypos,
                                           xwidth, ywidth, xy_pos, True)

                # Save results
                log.writelog('Saving results', mute=(not meta.verbose))
                me.saveevent(meta, meta.outputdir+'S5_'+meta.eventlabel +
                             "_white_Meta_Save", save=[])

            if meta.use_generate_ld:
                # Load limb-darkening coefficients made in Stage 4
                ld_str = meta.use_generate_ld
                if meta.multwhite:
                    nwhitechan = len(meta.inputdirlist) + 1
                    lin_c1 = np.zeros((nwhitechan, 1))
                    quad = np.zeros((nwhitechan, 2))
                    nonlin_3 = np.zeros((nwhitechan, 3))
                    nonlin_4 = np.zeros((nwhitechan, 4))
                    # Load LD coefficient from each lc
                    for p in range(nwhitechan):
                        if not hasattr(lc_whites[p], ld_str + '_lin'):
                            raise Exception("Exotic-ld coefficients have not" +
                                            " been calculated in Stage 4")
                        log.writelog("\nUsing generated limb-darkening " +
                                     f"coefficients with {ld_str} \n")
                        lin_c1[p] = lc_whites[p][ld_str + '_lin'].values[0]
                        quad[p] = lc_whites[p][ld_str + '_quad'].values[0]
                        nonlin_3[p] = lc_whites[p][ld_str + '_nonlin_3para'] \
                            .values[0]
                        nonlin_4[p] = lc_whites[p][ld_str + '_nonlin_4para'] \
                            .values[0]
                    ld_coeffs = [lin_c1, quad, nonlin_3, nonlin_4]
                else:
                    if not hasattr(lc, ld_str + '_lin'):
                        raise Exception("Exotic-ld coefficients have not" +
                                        " been calculated in Stage 4")
                    log.writelog("\nUsing generated limb-darkening " +
                                 f"coefficients with {ld_str} \n")
                    ld_coeffs = [lc[ld_str + '_lin'].values,
                                 lc[ld_str + '_quad'].values,
                                 lc[ld_str + '_nonlin_3para'].values,
                                 lc[ld_str + '_nonlin_4para'].values]
            elif meta.ld_file:
                # Load limb-darkening coefficients from a custom file
                ld_fix_file = str(meta.ld_file)
                try:
                    ld_coeffs = np.genfromtxt(ld_fix_file)
                except FileNotFoundError:
                    raise Exception("The limb-darkening file " + ld_fix_file +
                                    " could not be found.")
                if len(ld_coeffs.shape) == 1:
                    ld_coeffs = ld_coeffs[np.newaxis, :]
            else:
                ld_coeffs = None

            # Make a long list of parameters for each channel
            longparamlist, paramtitles, freenames, params = \
                make_longparamlist(meta, params, chanrng)

            # Joint White Light Fits (may have different time axis)
            if meta.multwhite:
                log.writelog("\nStarting Shared Fit of White Lights\n")

                flux = np.ma.masked_array([])
                flux_err = np.ma.masked_array([])
                time = np.ma.masked_array([])
                xpos = np.ma.masked_array([])
                ypos = np.ma.masked_array([])
                xwidth = np.ma.masked_array([])
                ywidth = np.ma.masked_array([])
                xy_pos = np.ma.masked_array([])

                for pi in range(len(meta.inputdirlist)+1):
                    mask = lc_whites[pi].mask.values[0, :]
                    time_temp = lc_whites[pi].time.values - offset
                    time_temp = np.ma.masked_where(mask, time_temp)
                    flux_temp = np.ma.masked_where(
                        mask, lc_whites[pi].data.values[0, :])
                    err_temp = np.ma.masked_where(
                        mask, lc_whites[pi].err.values[0, :])
                    flux_temp, err_temp = util.normalize_spectrum(
                        meta, flux_temp, err_temp, mask,
                        scandir=getattr(lc_whites[pi], 'scandir', None))
                    flux = np.ma.append(flux, flux_temp)
                    flux_err = np.ma.append(flux_err, err_temp)
                    time = np.ma.append(time, time_temp)

                    if hasattr(lc_whites[pi], 'centroid_x'):
                        xpos_temp = np.ma.masked_invalid(
                            lc_whites[pi].centroid_x.values)
                        xpos_temp = np.ma.masked_where(mask, xpos_temp)
                    else:
                        xpos_temp = None
                    if hasattr(lc_whites[pi], 'centroid_sx'):
                        xwidth_temp = np.ma.masked_invalid(
                            lc_whites[pi].centroid_sx.values)
                        xwidth_temp = np.ma.masked_where(mask, xwidth_temp)
                    else:
                        xwidth_temp = None
                    if hasattr(lc_whites[pi], 'centroid_y'):
                        ypos_temp = np.ma.masked_invalid(
                            lc_whites[pi].centroid_y.values)
                        ypos_temp = np.ma.masked_where(mask, ypos_temp)
                    else:
                        ypos_temp = None
                    if hasattr(lc_whites[pi], 'centroid_sy'):
                        ywidth_temp = np.ma.masked_invalid(
                            lc_whites[pi].centroid_sy.values)
                        ywidth_temp = np.ma.masked_where(mask, ywidth_temp)
                    else:
                        ywidth_temp = None
                    if hasattr(lc_whites[pi], 'centroid_xy'):
                        xy_pos_temp = np.ma.masked_invalid(
                            lc_whites[pi].centroid_xy.values)
                        xy_pos_temp = np.ma.masked_where(mask, xy_pos_temp)
                    else:
                        xy_pos_temp = None

                    xpos = np.ma.append(xpos, xpos_temp)
                    ypos = np.ma.append(ypos, ypos_temp)
                    xwidth = np.ma.append(xwidth, xwidth_temp)
                    ywidth = np.ma.append(ywidth, ywidth_temp)
                    xy_pos = np.ma.append(xy_pos, xy_pos_temp)

                meta, params = fit_channel(meta, time, flux, 0, flux_err,
                                           eventlabel, params, log,
                                           longparamlist, time_units,
                                           paramtitles, freenames, chanrng,
                                           ld_coeffs, xpos, ypos,
                                           xwidth, ywidth, xy_pos)

                # Save results
                log.writelog('Saving results')
                me.saveevent(meta, (meta.outputdir+'S5_'+meta.eventlabel +
                                    "_Meta_Save"), save=[])

            # Now fit the multi-wavelength light curves
            elif meta.sharedp and not meta.multwhite:
                # Get the number of exposures in this lightcurve so
                # that we know how to split the flattened arrays
                size = len(lc.time.values)
                meta.nints = np.ones(chanrng, dtype=int)*size

                log.writelog(f"\nStarting Shared Fit of {chanrng} Channels\n")

                flux = np.ma.masked_array([])
                flux_err = np.ma.masked_array([])
                for channel in range(chanrng):
                    mask = lc.mask.values[channel, :]
                    flux_temp = np.ma.masked_where(mask,
                                                   lc.data.values[channel, :])
                    err_temp = np.ma.masked_where(mask,
                                                  lc.err.values[channel, :])
                    flux_temp, err_temp = util.normalize_spectrum(
                        meta, flux_temp, err_temp,
                        scandir=getattr(lc, 'scandir', None))
                    flux = np.ma.append(flux, flux_temp)
                    flux_err = np.ma.append(flux_err, err_temp)

                meta, params = fit_channel(meta, time, flux, 0, flux_err,
                                           eventlabel, params, log,
                                           longparamlist, time_units,
                                           paramtitles, freenames, chanrng,
                                           ld_coeffs, xpos, ypos,
                                           xwidth, ywidth, xy_pos)

                # Save results
                log.writelog('Saving results')
                me.saveevent(meta, (meta.outputdir+'S5_'+meta.eventlabel +
                                    "_Meta_Save"), save=[])
            else:
                for channel in range(chanrng):
                    log.writelog(f"\nStarting Channel {channel+1} of "
                                 f"{chanrng}\n")

                    # Get the flux and error measurements for
                    # the current channel
                    mask = lc.mask.values[channel, :]
                    flux = np.ma.masked_where(mask,
                                              lc.data.values[channel, :])
                    flux_err = np.ma.masked_where(mask,
                                                  lc.err.values[channel, :])
                    time_temp = np.ma.masked_where(mask, time)

                    # Normalize flux and uncertainties to avoid large
                    # flux values
                    flux, flux_err = util.normalize_spectrum(
                        meta, flux, flux_err,
                        scandir=getattr(lc, 'scandir', None))

                    meta, params = fit_channel(meta, time_temp, flux, channel,
                                               flux_err, eventlabel, params,
                                               log, longparamlist, time_units,
                                               paramtitles, freenames, chanrng,
                                               ld_coeffs, xpos, ypos,
                                               xwidth, ywidth, xy_pos)

                    # Save results
                    log.writelog('Saving results', mute=(not meta.verbose))
                    me.saveevent(meta, (meta.outputdir+'S5_'+meta.eventlabel +
                                        "_Meta_Save"), save=[])

            # Calculate total time
            total = (time_pkg.time() - t0) / 60.
            log.writelog('\nTotal time (min): ' + str(np.round(total, 2)))

            log.closelog()

    return meta


def fit_channel(meta, time, flux, chan, flux_err, eventlabel, params,
                log, longparamlist, time_units, paramtitles, freenames,
                chanrng, ldcoeffs, xpos, ypos, xwidth, ywidth, xy_pos, white=False):
    """Run a fit for one channel or perform a shared fit.

    Parameters
    ----------
    meta : eureka.lib.readECF.MetaClass
        The metadata object.
    time : ndarray
        The time array.
    flux : ndarray
        The flux array.
    chan : int
        The current channel number.
    flux_err : ndarray
        The uncertainty on each data point.
    eventlabel : str
        The unique identifier for this analysis.
    params : eureka.lib.readEPF.Parameters
        The Parameters object containing the fitted parameters
        and their priors.
    log : logedit.Logedit
        The current log in which to output messages from this current stage.
    longparamlist : list
        The long list of all parameters relevant to this fit.
    time_units : str
        The units of the time array.
    paramtitles : list
        The generic names of the fitted parameters.
    freenames : list
        The specific names of all fitted parameters (e.g., including _ch#)
    chanrng : int
        The number of fitted channels.
    ldcoeffs : list
        Limb-darkening coefficients if used from Stage 4, otherwise None.
    white : bool; optional
        Is this a white-light fit? Defaults to False.

    Returns
    -------
    meta : eureka.lib.readECF.MetaClass
        The updated metadata object.
    """
    if np.all(flux.mask):
        # All of the data for this channel are masked - skip it
        log.writelog("=========================")
        log.writelog(f"All data for channel {chan} are masked, so skipping "
                     "this channel.")
        log.writelog("=========================")
        return meta, params

    LightCurve = lightcurve.LightCurve
    AstroModel = m.AstroModel
    BatmanEclipseModel = m.BatmanEclipseModel
    BatmanTransitModel = m.BatmanTransitModel
    CatwomanTransitModel = m.CatwomanTransitModel
    CentroidModel = m.CentroidModel
    CommonModeModel = m.CommonModeModel
    DampedOscillatorModel = m.DampedOscillatorModel
    ExpRampModel = m.ExpRampModel
    FleckTransitModel = m.FleckTransitModel
    GPModel = m.GPModel
    HarmonicaTransitModel = m.HarmonicaTransitModel
    HSTRampModel = m.HSTRampModel
    LorentzianModel = m.LorentzianModel
    PoetEclipseModel = m.PoetEclipseModel
    PoetPCModel = m.PoetPCModel
    PoetTransitModel = m.PoetTransitModel
    PolynomialModel = m.PolynomialModel
    QuasiLambertianPhaseCurve = m.QuasiLambertianPhaseCurve
    SinusoidModel = m.SinusoidPhaseCurveModel
    StepModel = m.StepModel
    CompositeModel = m.CompositeModel

    # Load the relevant values into the LightCurve model object
    lc_model = LightCurve(time, flux, chan, chanrng, log,
                          longparamlist, params, freenames,
                          unc=flux_err, time_units=time_units,
                          name=eventlabel, share=meta.sharedp,
                          white=white, multwhite=meta.multwhite,
                          nints=meta.nints)

    nchannel_fitted = lc_model.nchannel_fitted
    fitted_channels = lc_model.fitted_channels

    if white:
        spotcon_file = meta.spotcon_file_white
    else:
        spotcon_file = meta.spotcon_file

    if meta.testing_model:
        # FINDME: Use this area to add systematics into the data
        # when testing new systematics models. In this case, I'm
        # introducing an exponential ramp to test m.ExpRampModel().
        log.writelog('***Adding exponential ramp systematic to light curve***')
        fakeramp = ExpRampModel(parameters=params, fmt='r--',
                                log=log, time=time, time_units=time_units,
                                freenames=freenames,
                                longparamlist=lc_model.longparamlist,
                                nchannel=chanrng,
                                nchannel_fitted=nchannel_fitted,
                                fitted_channels=fitted_channels,
                                paramtitles=paramtitles,
                                multwhite=lc_model.multwhite,
                                nints=lc_model.nints)
        fakeramp.coeffs = (np.array([-1, 40, 0, 0]).reshape(1, -1)
                           * np.ones(nchannel_fitted))
        flux *= fakeramp.eval(time=time)
        lc_model.flux = flux

    # Make the astrophysical and detector models
    modellist = []
    if 'starry' in meta.run_myfuncs:
        raise NotImplementedError(
            'PyMC3/starry support within Eureka! had to be dropped because'
            ' PyMC3 is now extremely deprecated and incompatible with the '
            'current jwst pipeline version. For the time being, you must '
            'instead use the numpy-based models.')
    if 'batman_tr' in meta.run_myfuncs:
        t_transit = BatmanTransitModel(parameters=params,
                                       fmt='r--', log=log, time=time,
                                       time_units=time_units,
                                       freenames=freenames,
                                       longparamlist=lc_model.longparamlist,
                                       nchannel=chanrng,
                                       nchannel_fitted=nchannel_fitted,
                                       fitted_channels=fitted_channels,
                                       paramtitles=paramtitles,
                                       ld_from_S4=meta.use_generate_ld,
                                       ld_from_file=meta.ld_file,
                                       ld_coeffs=ldcoeffs,
                                       recenter_ld_prior=meta.recenter_ld_prior,  # noqa: E501
                                       compute_ltt=meta.compute_ltt,
                                       multwhite=lc_model.multwhite,
                                       nints=lc_model.nints,
                                       num_planets=meta.num_planets)
        modellist.append(t_transit)
    if 'batman_ecl' in meta.run_myfuncs:
        t_eclipse = BatmanEclipseModel(parameters=params,
                                       fmt='r--', log=log, time=time,
                                       time_units=time_units,
                                       freenames=freenames,
                                       longparamlist=lc_model.longparamlist,
                                       nchannel=chanrng,
                                       nchannel_fitted=nchannel_fitted,
                                       fitted_channels=fitted_channels,
                                       paramtitles=paramtitles,
                                       compute_ltt=meta.compute_ltt,
                                       multwhite=lc_model.multwhite,
                                       nints=lc_model.nints,
                                       num_planets=meta.num_planets)
        modellist.append(t_eclipse)
    if 'catwoman_tr' in meta.run_myfuncs:
        t_transit = CatwomanTransitModel(parameters=params,
                                         fmt='r--', log=log, time=time,
                                         time_units=time_units,
                                         freenames=freenames,
                                         longparamlist=lc_model.longparamlist,
                                         nchannel=chanrng,
                                         nchannel_fitted=nchannel_fitted,
                                         fitted_channels=fitted_channels,
                                         paramtitles=paramtitles,
                                         ld_from_S4=meta.use_generate_ld,
                                         ld_from_file=meta.ld_file,
                                         ld_coeffs=ldcoeffs,
                                         recenter_ld_prior=meta.recenter_ld_prior,  # noqa: E501
                                         compute_ltt=meta.compute_ltt,
                                         multwhite=lc_model.multwhite,
                                         nints=lc_model.nints,
                                         num_planets=meta.num_planets,
                                         fac=meta.catwoman_fac,
                                         max_err=meta.catwoman_max_err)
        modellist.append(t_transit)
    if 'harmonica_tr' in meta.run_myfuncs:
        t_transit = HarmonicaTransitModel(parameters=params,
                                          fmt='r--', log=log, time=time,
                                          time_units=time_units,
                                          freenames=freenames,
                                          longparamlist=lc_model.longparamlist,
                                          nchannel=chanrng,
                                          nchannel_fitted=nchannel_fitted,
                                          fitted_channels=fitted_channels,
                                          paramtitles=paramtitles,
                                          ld_from_S4=meta.use_generate_ld,
                                          ld_from_file=meta.ld_file,
                                          ld_coeffs=ldcoeffs,
                                          recenter_ld_prior=meta.recenter_ld_prior,  # noqa: E501
                                          compute_ltt=meta.compute_ltt,
                                          multwhite=lc_model.multwhite,
                                          nints=lc_model.nints,
                                          num_planets=meta.num_planets)
        modellist.append(t_transit)
    if 'fleck_tr' in meta.run_myfuncs:
        t_transit = FleckTransitModel(parameters=params,
                                      fmt='r--', log=log, time=time,
                                      time_units=time_units,
                                      freenames=freenames,
                                      longparamlist=lc_model.longparamlist,
                                      nchannel=chanrng,
                                      nchannel_fitted=nchannel_fitted,
                                      fitted_channels=fitted_channels,
                                      paramtitles=paramtitles,
                                      ld_from_S4=meta.use_generate_ld,
                                      ld_from_file=meta.ld_file,
                                      ld_coeffs=ldcoeffs,
                                      recenter_ld_prior=meta.recenter_ld_prior,
                                      spotcon_file=spotcon_file,
                                      recenter_spotcon_prior=meta.recenter_spotcon_prior,  # noqa: E501
                                      compute_ltt=meta.compute_ltt,
                                      multwhite=lc_model.multwhite,
                                      nints=lc_model.nints,
                                      num_planets=meta.num_planets)
        modellist.append(t_transit)
    if 'poet_tr' in meta.run_myfuncs:
        t_poet_tr = PoetTransitModel(parameters=params,
                                     fmt='r--', log=log, time=time,
                                     time_units=time_units,
                                     freenames=freenames,
                                     longparamlist=lc_model.longparamlist,
                                     nchannel=chanrng,
                                     nchannel_fitted=nchannel_fitted,
                                     fitted_channels=fitted_channels,
                                     paramtitles=paramtitles,
                                     ld_from_S4=meta.use_generate_ld,
                                     ld_from_file=meta.ld_file,
                                     ld_coeffs=ldcoeffs,
                                     recenter_ld_prior=meta.recenter_ld_prior,
                                     compute_ltt=meta.compute_ltt,
                                     multwhite=lc_model.multwhite,
                                     nints=lc_model.nints,
                                     num_planets=meta.num_planets)
        modellist.append(t_poet_tr)
    if 'poet_ecl' in meta.run_myfuncs:
        t_poet_ecl = PoetEclipseModel(parameters=params,
                                      fmt='r--', log=log, time=time,
                                      time_units=time_units,
                                      freenames=freenames,
                                      longparamlist=lc_model.longparamlist,
                                      nchannel=chanrng,
                                      nchannel_fitted=nchannel_fitted,
                                      fitted_channels=fitted_channels,
                                      paramtitles=paramtitles,
                                      compute_ltt=meta.compute_ltt,
                                      multwhite=lc_model.multwhite,
                                      nints=lc_model.nints,
                                      num_planets=meta.num_planets)
        modellist.append(t_poet_ecl)
    if 'poet_pc' in meta.run_myfuncs:
        t_poet_pc = PoetPCModel(parameters=params,
                                fmt='r--', log=log, time=time,
                                time_units=time_units,
                                freenames=freenames,
                                longparamlist=lc_model.longparamlist,
                                nchannel=chanrng,
                                nchannel_fitted=nchannel_fitted,
                                fitted_channels=fitted_channels,
                                paramtitles=paramtitles,
                                force_positivity=meta.force_positivity,
                                multwhite=lc_model.multwhite,
                                nints=lc_model.nints,
                                num_planets=meta.num_planets)
        modellist.append(t_poet_pc)
    if 'sinusoid_pc' in meta.run_myfuncs:
        t_phase = SinusoidModel(parameters=params,
                                fmt='r--', log=log, time=time,
                                time_units=time_units,
                                freenames=freenames,
                                longparamlist=lc_model.longparamlist,
                                nchannel=chanrng,
                                nchannel_fitted=nchannel_fitted,
                                fitted_channels=fitted_channels,
                                paramtitles=paramtitles,
                                force_positivity=meta.force_positivity,
                                multwhite=lc_model.multwhite,
                                nints=lc_model.nints,
                                num_planets=meta.num_planets)
        modellist.append(t_phase)
    if 'quasilambert_pc' in meta.run_myfuncs:
        t_phase = \
            QuasiLambertianPhaseCurve(parameters=params,
                                      fmt='r--', log=log, time=time,
                                      time_units=time_units,
                                      freenames=freenames,
                                      longparamlist=lc_model.longparamlist,
                                      nchannel=chanrng,
                                      nchannel_fitted=nchannel_fitted,
                                      fitted_channels=fitted_channels,
                                      paramtitles=paramtitles,
                                      multwhite=lc_model.multwhite,
                                      nints=lc_model.nints,
                                      num_planets=meta.num_planets)
        modellist.append(t_phase)
    if 'damped_osc' in meta.run_myfuncs:
        t_osc = DampedOscillatorModel(parameters=params,
                                      fmt='r--', log=log, time=time,
                                      time_units=time_units,
                                      freenames=freenames,
                                      longparamlist=lc_model.longparamlist,
                                      nchannel=chanrng,
                                      nchannel_fitted=nchannel_fitted,
                                      fitted_channels=fitted_channels,
                                      paramtitles=paramtitles,
                                      multwhite=lc_model.multwhite,
                                      nints=lc_model.nints)
        modellist.append(t_osc)
    if 'lorentzian' in meta.run_myfuncs:
        t_lorentzian = LorentzianModel(parameters=params,
                                       fmt='r--', log=log, time=time,
                                       time_units=time_units,
                                       freenames=freenames,
                                       longparamlist=lc_model.longparamlist,
                                       nchannel=chanrng,
                                       nchannel_fitted=nchannel_fitted,
                                       fitted_channels=fitted_channels,
                                       paramtitles=paramtitles,
                                       multwhite=lc_model.multwhite,
                                       nints=lc_model.nints)
        modellist.append(t_lorentzian)
    if 'polynomial' in meta.run_myfuncs:
        t_polynom = PolynomialModel(parameters=params,
                                    fmt='r--', log=log, time=time,
                                    time_units=time_units,
                                    freenames=freenames,
                                    longparamlist=lc_model.longparamlist,
                                    nchannel=chanrng,
                                    nchannel_fitted=nchannel_fitted,
                                    fitted_channels=fitted_channels,
                                    paramtitles=paramtitles,
                                    multwhite=lc_model.multwhite,
                                    nints=lc_model.nints)
        modellist.append(t_polynom)
    if 'step' in meta.run_myfuncs:
        t_step = StepModel(parameters=params, fmt='r--',
                           log=log, time=time, time_units=time_units,
                           freenames=freenames,
                           longparamlist=lc_model.longparamlist,
                           nchannel=chanrng,
                           nchannel_fitted=nchannel_fitted,
                           fitted_channels=fitted_channels,
                           paramtitles=paramtitles,
                           multwhite=lc_model.multwhite,
                           nints=lc_model.nints)
        modellist.append(t_step)
    if 'expramp' in meta.run_myfuncs:
        t_expramp = ExpRampModel(parameters=params, fmt='r--',
                                 log=log, time=time, time_units=time_units,
                                 freenames=freenames,
                                 longparamlist=lc_model.longparamlist,
                                 nchannel=chanrng,
                                 nchannel_fitted=nchannel_fitted,
                                 fitted_channels=fitted_channels,
                                 paramtitles=paramtitles,
                                 multwhite=lc_model.multwhite,
                                 nints=lc_model.nints)
        modellist.append(t_expramp)
    if 'hstramp' in meta.run_myfuncs:
        t_hstramp = HSTRampModel(parameters=params, fmt='r--',
                                 log=log, time=time, time_units=time_units,
                                 freenames=freenames,
                                 longparamlist=lc_model.longparamlist,
                                 nchannel=chanrng,
                                 nchannel_fitted=nchannel_fitted,
                                 fitted_channels=fitted_channels,
                                 paramtitles=paramtitles,
                                 multwhite=lc_model.multwhite,
                                 nints=lc_model.nints)
        modellist.append(t_hstramp)
    if 'xpos' in meta.run_myfuncs:
        t_cent = CentroidModel(parameters=params, fmt='r--',
                               log=log, time=time, time_units=time_units,
                               freenames=freenames,
                               longparamlist=lc_model.longparamlist,
                               nchannel=chanrng,
                               nchannel_fitted=nchannel_fitted,
                               fitted_channels=fitted_channels,
                               paramtitles=paramtitles,
                               axis='xpos', centroid=xpos,
                               multwhite=lc_model.multwhite,
                               nints=lc_model.nints)
        modellist.append(t_cent)
    if 'xwidth' in meta.run_myfuncs:
        t_cent = CentroidModel(parameters=params, fmt='r--',
                               log=log, time=time, time_units=time_units,
                               freenames=freenames,
                               longparamlist=lc_model.longparamlist,
                               nchannel=chanrng,
                               nchannel_fitted=nchannel_fitted,
                               fitted_channels=fitted_channels,
                               paramtitles=paramtitles,
                               axis='xwidth', centroid=xwidth,
                               multwhite=lc_model.multwhite,
                               nints=lc_model.nints)
        modellist.append(t_cent)
    if 'ypos' in meta.run_myfuncs:
        t_cent = CentroidModel(parameters=params, fmt='r--',
                               log=log, time=time, time_units=time_units,
                               freenames=freenames,
                               longparamlist=lc_model.longparamlist,
                               nchannel=chanrng,
                               nchannel_fitted=nchannel_fitted,
                               fitted_channels=fitted_channels,
                               paramtitles=paramtitles,
                               axis='ypos', centroid=ypos,
                               multwhite=lc_model.multwhite,
                               nints=lc_model.nints)
        modellist.append(t_cent)
    if 'ywidth' in meta.run_myfuncs:
        t_cent = CentroidModel(parameters=params, fmt='r--',
                               log=log, time=time, time_units=time_units,
                               freenames=freenames,
                               longparamlist=lc_model.longparamlist,
                               nchannel=chanrng,
                               nchannel_fitted=nchannel_fitted,
                               fitted_channels=fitted_channels,
                               paramtitles=paramtitles,
                               axis='ywidth', centroid=ywidth,
                               multwhite=lc_model.multwhite,
                               nints=lc_model.nints)
        modellist.append(t_cent)
<<<<<<< HEAD
    if 'xy_pos' in meta.run_myfuncs:
        t_cent = CentroidModel(parameters=params, fmt='r--',
                               log=log, time=time, time_units=time_units,
=======
    if 'common_mode' in meta.run_myfuncs:
        t_cm = CommonModeModel(parameters=params, meta=meta,
                               fmt='r--', log=log, time=time,
                               time_units=time_units,
>>>>>>> 1f963448
                               freenames=freenames,
                               longparamlist=lc_model.longparamlist,
                               nchannel=chanrng,
                               nchannel_fitted=nchannel_fitted,
                               fitted_channels=fitted_channels,
                               paramtitles=paramtitles,
<<<<<<< HEAD
                               axis='xy_pos', centroid=xy_pos,
                               multwhite=lc_model.multwhite,
                               nints=lc_model.nints)
        modellist.append(t_cent)
=======
                               multwhite=lc_model.multwhite,
                               nints=lc_model.nints)
        modellist.append(t_cm)
>>>>>>> 1f963448
    if 'GP' in meta.run_myfuncs:
        t_GP = GPModel(meta.kernel_class, meta.kernel_inputs, lc_model,
                       parameters=params, fmt='r--', log=log,
                       time=time, time_units=time_units,
                       gp_code_name=meta.GP_package,
                       useHODLR=meta.useHODLR,
                       freenames=freenames,
                       longparamlist=lc_model.longparamlist,
                       nchannel=chanrng,
                       nchannel_fitted=nchannel_fitted,
                       fitted_channels=fitted_channels,
                       paramtitles=paramtitles,
                       multwhite=lc_model.multwhite,
                       nints=lc_model.nints)
        modellist.append(t_GP)

    # Combine all physical models into an AstroModel
    physical_models = [model for model in modellist
                       if model.modeltype == 'physical']
    modellist = [model for model in modellist
                 if model.modeltype != 'physical']
    astroModel = AstroModel(components=physical_models,
                            parameters=params,
                            fmt='r--', log=log, time=time,
                            time_units=time_units,
                            freenames=freenames,
                            longparamlist=lc_model.longparamlist,
                            nchannel=chanrng,
                            nchannel_fitted=nchannel_fitted,
                            fitted_channels=fitted_channels,
                            paramtitles=paramtitles,
                            multwhite=lc_model.multwhite,
                            nints=lc_model.nints,
                            num_planets=meta.num_planets)
    modellist.append(astroModel)

    # Combine all models into a composite model
    model = CompositeModel(modellist, parameters=params,
                           log=log, time=time, time_units=time_units,
                           freenames=freenames,
                           longparamlist=lc_model.longparamlist,
                           nchannel=chanrng,
                           nchannel_fitted=nchannel_fitted,
                           fitted_channels=fitted_channels,
                           paramtitles=paramtitles,
                           multwhite=lc_model.multwhite,
                           nints=lc_model.nints,
                           num_planets=meta.num_planets)

    # Fit the models using one or more fitters
    log.writelog("=========================")
    if 'lsq' in meta.fit_method:
        log.writelog("Starting lsq fit.")
        model.fitter = 'lsq'
        lc_model.fit(model, meta, log, fitter='lsq')
        log.writelog("Completed lsq fit.")
        log.writelog("-------------------------")
    if 'emcee' in meta.fit_method:
        log.writelog("Starting emcee fit.")
        model.fitter = 'emcee'
        lc_model.fit(model, meta, log, fitter='emcee')
        log.writelog("Completed emcee fit.")
        log.writelog("-------------------------")
    if 'dynesty' in meta.fit_method:
        log.writelog("Starting dynesty fit.")
        model.fitter = 'dynesty'
        lc_model.fit(model, meta, log, fitter='dynesty')
        log.writelog("Completed dynesty fit.")
        log.writelog("-------------------------")
    if 'lmfit' in meta.fit_method:
        log.writelog("Starting lmfit fit.")
        model.fitter = 'lmfit'
        lc_model.fit(model, meta, log, fitter='lmfit')
        log.writelog("Completed lmfit fit.")
        log.writelog("-------------------------")
    if 'exoplanet' in meta.fit_method:
        raise NotImplementedError(
            'PyMC3/starry support within Eureka! had to be dropped because'
            ' PyMC3 is now extremely deprecated and incompatible with the '
            'current jwst pipeline version. For the time being, you must '
            'instead use the numpy-based models.')
    if 'nuts' in meta.fit_method:
        raise NotImplementedError(
            'PyMC3/starry support within Eureka! had to be dropped because'
            ' PyMC3 is now extremely deprecated and incompatible with the '
            'current jwst pipeline version. For the time being, you must '
            'instead use the numpy-based models.')
    log.writelog("=========================")

    # Plot the results from the fit(s)
    if meta.isplots_S5 >= 1:
        lc_model.plot(meta)

    if white:
        # Update the params to the values and uncertainties from
        # this white-light light curve fit
        best_model = None
        for model in lc_model.results:
            # Non-gradient based models: dynesty > emcee > lsq
            if model.fitter == 'dynesty':
                best_model = model
            elif (model.fitter == 'emcee' and
                  (best_model is None or best_model.fitter == 'lsq')):
                best_model = model
            elif model.fitter == 'lsq' and best_model is None:
                best_model = model
            # Gradient based models: nuts > exoplanet
            elif model.fitter == 'nuts':
                best_model = model
            elif model.fitter == 'exoplanet' and best_model is None:
                best_model = model
        if best_model is None:
            raise AssertionError('Unable to find fitter results')
        for key in params.params:
            ptype = getattr(params, key).ptype
            if 'white' in ptype:
                value = getattr(best_model.components[0].parameters,
                                key).value
                if best_model.fitter in ['lsq', 'exoplanet']:
                    ptype = 'fixed'
                    priorpar1 = None
                    priorpar2 = None
                    prior = None
                else:
                    ptype = ptype[6:]  # Remove 'white_'
                    priorpar1 = value
                    priorpar2 = best_model.errs[key]
                    prior = 'N'
                par = [value, ptype, priorpar1, priorpar2, prior]
                setattr(params, key, par)

    return meta, params


def make_longparamlist(meta, params, chanrng):
    """Make a long list of all relevant parameters.

    Parameters
    ----------
    meta : eureka.lib.readECF.MetaClass
        The current metadata object.
    params : eureka.lib.readEPF.Parameters
        The Parameters object containing the fitted parameters
        and their priors.
    chanrng : int
        The number of fitted channels.

    Returns
    -------
    longparamlist : list
        The long list of all parameters relevant to this fit.
    paramtitles : list
        The names of the fitted parameters.
    freenames : list
        The list of freely fitted parameters.
    params : eureka.lib.readEPF.Parameters
        The updated Parameters object containing the fitted parameters
        and their priors.
    """
    if meta.multwhite:
        nspecchan = int(len(meta.inputdirlist)+1)
    elif meta.sharedp:
        nspecchan = chanrng
    else:
        nspecchan = 1

    longparamlist = [[] for i in range(nspecchan)]

    order = dict([[par, i] for i, par in enumerate(params.dict.keys())])
    paramtitles = sorted(np.unique([key.split('_ch')[0]
                                    for key in params.dict.keys()]),
                         key=order.get)

    for param in paramtitles:
        for c in range(nspecchan):
            name = param
            if c > 0:
                name += f'_ch{c}'
            if name not in longparamlist[c]:
                longparamlist[c].append(name)

            if (name not in params.dict.keys() and
                    getattr(params, param).ptype != 'independent' and
                    (c == 0 or getattr(params, param).ptype != 'shared')):
                # Set this parameter based on channel 0
                params.__setattr__(name, params.dict[param])

    freenames = [key for key in params.dict.keys()
                 if getattr(params, key).ptype in
                 ['free', 'shared', 'white_fixed', 'white_free']]
    # Sort the list based on the order input by the user
    freenames_sorted = []
    for param in paramtitles:
        for c in range(nspecchan):
            name = param
            if c > 0:
                name += f'_ch{c}'
            if name in freenames and name not in freenames_sorted:
                freenames_sorted.append(name)

    return longparamlist, paramtitles, freenames_sorted, params


def load_specific_s4_meta_info(meta):
    """Load the specific S4 MetaClass object used to make this aperture pair.

    Parameters
    ----------
    meta : eureka.lib.readECF.MetaClass
        The current metadata object.

    Returns
    -------
    eureka.lib.readECF.MetaClass
        The current metadata object with values from the old MetaClass.
    """
    inputdir = os.sep.join(meta.inputdir.split(os.sep)[:-2]) + os.sep
<<<<<<< HEAD
    # Get directory containing S4 outputs for this aperture pair
    inputdir = os.sep.join(meta.inputdir.split(os.sep)[:-2]) + os.sep
    if not isinstance(meta.bg_hw, str) and meta.expand>1:
        # Only divide if value is not a string (spectroscopic modes)
        # If not a string, only need to do this if expand is greater than 1
        bg_hw = meta.bg_hw//meta.expand
    else:
        bg_hw = meta.bg_hw
    if meta.photometry and meta.phot_method=="photutils": 
        spec_hw = meta.spec_hw
    else:
        spec_hw = meta.spec_hw//meta.expand
    # [HDL] The above conditionals are a little messy because they are basically two ways of doing the same thing
    #     but I'm trying not to indadvertently break something for another mode. Maybe its' too sloppy though.
    inputdir += f'ap{spec_hw}_bg{bg_hw}'+os.sep
=======
    # Directory structure should not use expanded HW values
    spec_hw_val, bg_hw_val = util.get_unexpanded_hws(
        meta.expand, meta.spec_hw, meta.bg_hw)
    inputdir += f'ap{spec_hw_val}_bg{bg_hw_val}'+os.sep
>>>>>>> 1f963448
    # Locate the old MetaClass savefile, and load new ECF into
    # that old MetaClass
    meta.inputdir = inputdir
    s4_meta, meta.inputdir, meta.inputdir_raw = \
        me.findevent(meta, 'S4', allowFail=False)
    filename_S4_LCData = s4_meta.filename_S4_LCData
    # Merge S5 meta into old S4 meta
    meta = S5MetaClass(**me.mergeevents(meta, s4_meta).__dict__)

    # Make sure the filename_S4_LCData is kept
    meta.filename_S4_LCData = filename_S4_LCData

    return meta<|MERGE_RESOLUTION|>--- conflicted
+++ resolved
@@ -77,20 +77,10 @@
     meta.run_s5 = None
     for spec_hw_val in meta.spec_hw_range:
         for bg_hw_val in meta.bg_hw_range:
-<<<<<<< HEAD
-            if not isinstance(bg_hw_val, str) and meta.expand>1:
-                # Only divide if value is not a string (spectroscopic modes)
-                bg_hw_val //= meta.expand
-            if meta.photometry and meta.phot_method=="photutils": ap = spec_hw_val
-            else: ap = spec_hw_val//meta.expand
-            meta.run_s5 = util.makedirectory(meta, 'S5', meta.run_s5,
-                                             ap=ap,
-=======
             spec_hw_val, bg_hw_val = util.get_unexpanded_hws(
                 meta.expand, spec_hw_val, bg_hw_val)
             meta.run_s5 = util.makedirectory(meta, 'S5', meta.run_s5,
                                              ap=spec_hw_val,
->>>>>>> 1f963448
                                              bg=bg_hw_val)
 
     for spec_hw_val in meta.spec_hw_range:
@@ -150,17 +140,9 @@
                     lc_whites.append(lc_hold)
 
             # Directory structure should not use expanded HW values
-<<<<<<< HEAD
-            #   (Also see note above about meta.expand and photometry)
-            if meta.expand>1: spec_hw_val //= meta.expand
-            if not isinstance(bg_hw_val, str):
-                # Only divide if value is not a string (spectroscopic modes)
-                if meta.expand>1: bg_hw_val //= meta.expand
-                    
-=======
             spec_hw_val, bg_hw_val = util.get_unexpanded_hws(
                 meta.expand, spec_hw_val, bg_hw_val)
->>>>>>> 1f963448
+
             # Get the directory for Stage 5 processing outputs
             meta.outputdir = util.pathdirectory(meta, 'S5', meta.run_s5,
                                                 ap=spec_hw_val,
@@ -915,32 +897,32 @@
                                multwhite=lc_model.multwhite,
                                nints=lc_model.nints)
         modellist.append(t_cent)
-<<<<<<< HEAD
     if 'xy_pos' in meta.run_myfuncs:
         t_cent = CentroidModel(parameters=params, fmt='r--',
                                log=log, time=time, time_units=time_units,
-=======
-    if 'common_mode' in meta.run_myfuncs:
-        t_cm = CommonModeModel(parameters=params, meta=meta,
-                               fmt='r--', log=log, time=time,
-                               time_units=time_units,
->>>>>>> 1f963448
                                freenames=freenames,
                                longparamlist=lc_model.longparamlist,
                                nchannel=chanrng,
                                nchannel_fitted=nchannel_fitted,
                                fitted_channels=fitted_channels,
                                paramtitles=paramtitles,
-<<<<<<< HEAD
                                axis='xy_pos', centroid=xy_pos,
                                multwhite=lc_model.multwhite,
                                nints=lc_model.nints)
         modellist.append(t_cent)
-=======
+    if 'common_mode' in meta.run_myfuncs:
+        t_cm = CommonModeModel(parameters=params, meta=meta,
+                               fmt='r--', log=log, time=time,
+                               time_units=time_units,
+                               freenames=freenames,
+                               longparamlist=lc_model.longparamlist,
+                               nchannel=chanrng,
+                               nchannel_fitted=nchannel_fitted,
+                               fitted_channels=fitted_channels,
+                               paramtitles=paramtitles,
                                multwhite=lc_model.multwhite,
                                nints=lc_model.nints)
         modellist.append(t_cm)
->>>>>>> 1f963448
     if 'GP' in meta.run_myfuncs:
         t_GP = GPModel(meta.kernel_class, meta.kernel_inputs, lc_model,
                        parameters=params, fmt='r--', log=log,
@@ -1158,28 +1140,10 @@
         The current metadata object with values from the old MetaClass.
     """
     inputdir = os.sep.join(meta.inputdir.split(os.sep)[:-2]) + os.sep
-<<<<<<< HEAD
-    # Get directory containing S4 outputs for this aperture pair
-    inputdir = os.sep.join(meta.inputdir.split(os.sep)[:-2]) + os.sep
-    if not isinstance(meta.bg_hw, str) and meta.expand>1:
-        # Only divide if value is not a string (spectroscopic modes)
-        # If not a string, only need to do this if expand is greater than 1
-        bg_hw = meta.bg_hw//meta.expand
-    else:
-        bg_hw = meta.bg_hw
-    if meta.photometry and meta.phot_method=="photutils": 
-        spec_hw = meta.spec_hw
-    else:
-        spec_hw = meta.spec_hw//meta.expand
-    # [HDL] The above conditionals are a little messy because they are basically two ways of doing the same thing
-    #     but I'm trying not to indadvertently break something for another mode. Maybe its' too sloppy though.
-    inputdir += f'ap{spec_hw}_bg{bg_hw}'+os.sep
-=======
     # Directory structure should not use expanded HW values
     spec_hw_val, bg_hw_val = util.get_unexpanded_hws(
         meta.expand, meta.spec_hw, meta.bg_hw)
     inputdir += f'ap{spec_hw_val}_bg{bg_hw_val}'+os.sep
->>>>>>> 1f963448
     # Locate the old MetaClass savefile, and load new ECF into
     # that old MetaClass
     meta.inputdir = inputdir
