import numpy as np
import os
import time as time_pkg
from glob import glob
from copy import deepcopy
import astraeus.xarrayIO as xrio

from .s5_meta import S5MetaClass
from . import lightcurve
from . import models as m
try:
    from . import differentiable_models as dm
except:
    # PyMC3 hasn't been installed
    dm = None
from ..lib import manageevent as me
from ..lib import util, logedit
from ..lib.readEPF import Parameters
from ..version import version


def fitlc(eventlabel, ecf_path=None, s4_meta=None, input_meta=None):
    '''Fits 1D spectra with various models and fitters.

    Parameters
    ----------
    eventlabel : str
        The unique identifier for these data.
    ecf_path : str; optional
        The absolute or relative path to where ecfs are stored.
        Defaults to None which resolves to './'.
    s4_meta : eureka.lib.readECF.MetaClass; optional
        The metadata object from Eureka!'s S4 step (if running S4 and S5
        sequentially). Defaults to None.
    input_meta : eureka.lib.readECF.MetaClass; optional
        An optional input metadata object, so you can manually edit the meta
        object without having to edit the ECF file.

    Returns
    -------
    meta : eureka.lib.readECF.MetaClass
        The metadata object with attributes added by S5.

    Notes
    -----
    History:

    - November 12-December 15, 2021 Megan Mansfield
        Original version
    - December 17-20, 2021 Megan Mansfield
        Connecting S5 to S4 outputs
    - December 17-20, 2021 Taylor Bell
        Increasing connectedness of S5 and S4
    - January 7-22, 2022 Megan Mansfield
        Adding ability to do a single shared fit across all channels
    - January - February, 2022 Eva-Maria Ahrer
        Adding GP functionality
    - April 2022 Kevin Stevenson
        Enabled Astraeus
    '''
    s4_meta = deepcopy(s4_meta)
    input_meta = deepcopy(input_meta)

    if input_meta is None:
        # Load Eureka! control file and store values in Event object
        ecffile = 'S5_' + eventlabel + '.ecf'
        meta = S5MetaClass(ecf_path, ecffile)
    else:
        meta = S5MetaClass(**input_meta.__dict__)

    meta.version = version
    meta.eventlabel = eventlabel
    meta.datetime = time_pkg.strftime('%Y-%m-%d')

    if s4_meta is None:
        # Locate the old MetaClass savefile, and load new ECF into
        # that old MetaClass
        s4_meta, meta.inputdir, meta.inputdir_raw = \
            me.findevent(meta, 'S4', allowFail=False)
    else:
        # Running these stages sequentially, so can safely assume
        # the path hasn't changed
        meta.inputdir = s4_meta.outputdir
        meta.inputdir_raw = meta.inputdir[len(meta.topdir):]

    meta = S5MetaClass(**me.mergeevents(meta, s4_meta).__dict__)
    meta.set_defaults()

    # Check to make sure that dm is accessible if using dm models/fitters
    if (dm is None and ('starry' in meta.fit_method or
                        'exoplanet' in meta.fit_method)):
        raise AssertionError(f"fit_method is set to {meta.fit_method}, but "
                             "could not import starry and/or pymc3 related "
                             "packages. Ensure that you have installed the "
                             "pymc3-related packages when installing Eureka!.")

    if meta.testing_S5:
        # Only fit a single channel while testing unless doing a shared fit,
        # then do two
        chanrng = 1
    elif meta.multwhite:
        chanrng = int(len(meta.inputdirlist) + 1)
    else:
        chanrng = meta.nspecchan

    # Create directories for Stage 5 outputs
    meta.run_s5 = None
    for spec_hw_val in meta.spec_hw_range:
        for bg_hw_val in meta.bg_hw_range:
            if not isinstance(bg_hw_val, str):
                # Only divide if value is not a string (spectroscopic modes)
                bg_hw_val //= meta.expand
            meta.run_s5 = util.makedirectory(meta, 'S5', meta.run_s5,
                                             ap=spec_hw_val//meta.expand,
                                             bg=bg_hw_val)

    for spec_hw_val in meta.spec_hw_range:
        for bg_hw_val in meta.bg_hw_range:

            t0 = time_pkg.time()

            meta.spec_hw = spec_hw_val
            meta.bg_hw = bg_hw_val

            # Load in the S4 metadata used for this particular aperture pair
            meta = load_specific_s4_meta_info(meta)
            filename_S4_hold = meta.filename_S4_LCData.split(os.sep)[-1]
            lc = xrio.readXR(meta.inputdir+os.sep+filename_S4_hold)

            # Get the number of integrations in this lightcurve so
            # that we know how to split the flattened arrays
            meta.nints = [len(lc.time.values), ]

            if meta.multwhite:
                # Need to normalize each one if doing a joint fit
                lc_whites = [lc, ]

                for p in range(len(meta.inputdirlist)):
                    # Specify where glob should search for the save file
                    path = os.path.join(meta.topdir, meta.inputdirlist[p])
                    # Search
                    path = glob(path+os.sep+f'**{os.sep}*LCData.h5',
                                recursive=True)
                    if len(path) == 0:
                        raise AssertionError(
                            'Unable to find any LCData save files at '
                            f'{path}')
                    elif len(path) > 1:
                        print(f'WARNING: Found {len(path)} LCData save '
                              f'files... Using {path[0]}')
                    # Use the first file found
                    path = path[0]
                    lc_hold = xrio.readXR(path)
                    meta.wave_low = np.append(meta.wave_low,
                                              lc_hold.wave_low.values)
                    meta.wave_hi = np.append(meta.wave_hi,
                                             lc_hold.wave_hi.values)

                    # Get the number of integrations in this white lightcurve
                    # so that we know how to split the flattened arrays
                    meta.nints = np.append(meta.nints,
                                           len(lc_hold.time.values))

                    lc_whites.append(lc_hold)

            # Directory structure should not use expanded HW values
            spec_hw_val //= meta.expand
            if not isinstance(bg_hw_val, str):
                # Only divide if value is not a string (spectroscopic modes)
                bg_hw_val //= meta.expand
            # Get the directory for Stage 5 processing outputs
            meta.outputdir = util.pathdirectory(meta, 'S5', meta.run_s5,
                                                ap=spec_hw_val,
                                                bg=bg_hw_val)

            # Copy existing S4 log file and resume log
            meta.s5_logname = meta.outputdir + 'S5_' + meta.eventlabel + ".log"
            log = logedit.Logedit(meta.s5_logname, read=meta.s4_logname)
            log.writelog("\nStarting Stage 5: Light Curve Fitting\n")
            log.writelog(f"Eureka! Version: {meta.version}", mute=True)
            log.writelog(f"Input directory: {meta.inputdir}")
            log.writelog(f"Output directory: {meta.outputdir}")

            # Copy ECF
            log.writelog('Copying S5 control file', mute=(not meta.verbose))
            meta.copy_ecf()

            # Set the intial fitting parameters
            params = Parameters(meta.folder, meta.fit_par)
            # Copy EPF
            log.writelog('Copying S5 parameter control file',
                         mute=(not meta.verbose))
            params.write(meta.outputdir)
            meta.sharedp = False
            meta.whitep = False
            for arg, val in params.dict.items():
                if 'shared' in val:
                    meta.sharedp = True
                if 'white_free' in val or 'white_fixed' in val:
                    meta.whitep = True

            if meta.sharedp and meta.testing_S5:
                chanrng = min([2, meta.nspecchan])

            if meta.manual_clip is not None:
                # Remove requested data points
                if meta.multwhite:
                    for p in range(len(meta.inputdirlist)+1):
                        meta, lc_whites[p], log = \
                            util.manual_clip(lc_whites[p], meta, log)
                        meta.nints[p] = len(lc_whites[p].time.values)
                else:
                    meta, lc, log = util.manual_clip(lc, meta, log)

            # Subtract off the user provided time value to avoid floating
            # point precision problems when fitting for values like t0
            offset = params.time_offset.value
            time = lc.time.values - offset
            if offset != 0:
                time_units = lc.data.attrs['time_units']+f' - {offset}'
            else:
                time_units = lc.data.attrs['time_units']
            # Record units for Stage 6
            meta.time_units = time_units
            meta.wave_units = lc.data.attrs['wave_units']

            # Collect the covariates for potential decorrelation
            centroid_param_list = []
            for centroid_param in ['centroid_x', 'centroid_sx',
                                   'centroid_y', 'centroid_sy']:
                if hasattr(lc, centroid_param):
                    centroid_param_list.append(
                        np.ma.masked_invalid(
                            getattr(lc, centroid_param).values))
                else:
                    centroid_param_list.append(
                        np.ma.zeros(lc.time.values.shape))
            xpos, xwidth, ypos, ywidth = centroid_param_list

            # make citations for current stage
            util.make_citations(meta, 5)

            # If any of the parameters' ptypes are set to 'white_free', enforce
            # a Gaussian prior based on a white-light light curve fit. If any
            # are 'white_fixed' freeze them to the white-light curve best fit
            if meta.whitep:
                if meta.use_generate_ld:
                    # Load limb-darkening coefficients made in Stage 4
                    ld_str = meta.use_generate_ld
                    if not hasattr(lc, ld_str + '_lin'):
                        raise Exception("Limb-darkening coefficients were "
                                        "not calculated in Stage 4.")
                    log.writelog("\nUsing limb-darkening coefficients "
                                 f"generated by {ld_str} \n")
                    ld_coeffs = [lc[ld_str + '_lin_white'].values,
                                 lc[ld_str + '_quad_white'].values,
                                 lc[ld_str + '_nonlin_3para_white'].values,
                                 lc[ld_str + '_nonlin_4para_white'].values]
                elif meta.ld_file:
                    # Load limb-darkening coefficients from a custom file
                    ld_fix_file = str(meta.ld_file_white)
                    try:
                        ld_coeffs = np.genfromtxt(ld_fix_file)
                    except FileNotFoundError:
                        raise Exception("The limb-darkening file "
                                        f"{ld_fix_file} could not be found.")
                    if len(ld_coeffs.shape) == 1:
                        ld_coeffs = ld_coeffs[np.newaxis, :]
                else:
                    ld_coeffs = None

                # Make a long list of parameters for each channel
                longparamlist, paramtitles, freenames = \
                    make_longparamlist(meta, params, 1)

                log.writelog("\nStarting Fit of White-light Light Curve\n")

                # Get the flux and error measurements for
                # the current channel
                mask = lc.mask_white.values
                flux = np.ma.masked_where(mask, lc.flux_white.values)
                flux_err = np.ma.masked_where(mask, lc.err_white.values)

                # Normalize flux and uncertainties to avoid large
                # flux values
                flux, flux_err = util.normalize_spectrum(
                    meta, flux, flux_err, scandir=getattr(lc, 'scandir', None))

                meta, params = fit_channel(meta, time, flux, 0, flux_err,
                                           eventlabel, params, log,
                                           longparamlist, time_units,
                                           paramtitles, freenames, 1,
                                           ld_coeffs, xpos, ypos,
                                           xwidth, ywidth, True)

                # Save results
                log.writelog('Saving results', mute=(not meta.verbose))
                me.saveevent(meta, meta.outputdir+'S5_'+meta.eventlabel +
                             "_white_Meta_Save", save=[])

            if meta.use_generate_ld:
                # Load limb-darkening coefficients made in Stage 4
                ld_str = meta.use_generate_ld
                if meta.multwhite:
                    nwhitechan = len(meta.inputdirlist) + 1
                    lin_c1 = np.zeros((nwhitechan, 1))
                    quad = np.zeros((nwhitechan, 2))
                    nonlin_3 = np.zeros((nwhitechan, 3))
                    nonlin_4 = np.zeros((nwhitechan, 4))
                    # Load LD coefficient from each lc
                    for p in range(nwhitechan):
                        if not hasattr(lc_whites[p], ld_str + '_lin'):
                            raise Exception("Exotic-ld coefficients have not" +
                                            " been calculated in Stage 4")
                        log.writelog("\nUsing generated limb-darkening " +
                                     f"coefficients with {ld_str} \n")
                        lin_c1[p] = lc_whites[p][ld_str + '_lin'].values[0]
                        quad[p] = lc_whites[p][ld_str + '_quad'].values[0]
                        nonlin_3[p] = lc_whites[p][ld_str + '_nonlin_3para'] \
                            .values[0]
                        nonlin_4[p] = lc_whites[p][ld_str + '_nonlin_4para'] \
                            .values[0]
                    ld_coeffs = [lin_c1, quad, nonlin_3, nonlin_4]
                else:
                    if not hasattr(lc, ld_str + '_lin'):
                        raise Exception("Exotic-ld coefficients have not" +
                                        " been calculated in Stage 4")
                    log.writelog("\nUsing generated limb-darkening " +
                                 f"coefficients with {ld_str} \n")
                    ld_coeffs = [lc[ld_str + '_lin'].values,
                                 lc[ld_str + '_quad'].values,
                                 lc[ld_str + '_nonlin_3para'].values,
                                 lc[ld_str + '_nonlin_4para'].values]
            elif meta.ld_file:
                # Load limb-darkening coefficients from a custom file
                ld_fix_file = str(meta.ld_file)
                try:
                    ld_coeffs = np.genfromtxt(ld_fix_file)
                except FileNotFoundError:
                    raise Exception("The limb-darkening file " + ld_fix_file +
                                    " could not be found.")
                if len(ld_coeffs.shape) == 1:
                    ld_coeffs = ld_coeffs[np.newaxis, :]
            else:
                ld_coeffs = None

            # Make a long list of parameters for each channel
            longparamlist, paramtitles, freenames = \
                make_longparamlist(meta, params, chanrng)

            # Joint White Light Fits (may have different time axis)
            if meta.multwhite:
                log.writelog("\nStarting Shared Fit of White Lights\n")

                flux = np.ma.masked_array([])
                flux_err = np.ma.masked_array([])
                time = np.ma.masked_array([])
                xpos = np.ma.masked_array([])
                ypos = np.ma.masked_array([])
                xwidth = np.ma.masked_array([])
                ywidth = np.ma.masked_array([])

                for pi in range(len(meta.inputdirlist)+1):
                    mask = lc_whites[pi].mask.values[0, :]
                    time_temp = lc_whites[pi].time.values - offset
                    time_temp = np.ma.masked_where(mask, time_temp)
                    flux_temp = np.ma.masked_where(
                        mask, lc_whites[pi].data.values[0, :])
                    err_temp = np.ma.masked_where(
                        mask, lc_whites[pi].err.values[0, :])
                    flux_temp, err_temp = util.normalize_spectrum(
                        meta, flux_temp, err_temp, mask)
                    flux = np.ma.append(flux, flux_temp)
                    flux_err = np.ma.append(flux_err, err_temp)
                    time = np.ma.append(time, time_temp)

                    if hasattr(lc_whites[pi], 'centroid_x'):
                        xpos_temp = np.ma.masked_invalid(
                            lc_whites[pi].centroid_x.values)
                        xpos_temp = np.ma.masked_where(mask, xpos_temp)
                    else:
                        xpos_temp = None
                    if hasattr(lc_whites[pi], 'centroid_x'):
                        xwidth_temp = np.ma.masked_invalid(
                            lc_whites[pi].centroid_sx.values)
                        xwidth_temp = np.ma.masked_where(mask, xwidth_temp)
                    else:
                        xwidth_temp = None
                    if hasattr(lc_whites[pi], 'centroid_y'):
                        ypos_temp = np.ma.masked_invalid(
                            lc_whites[pi].centroid_y.values)
                        ypos_temp = np.ma.masked_where(mask, ypos_temp)
                    else:
                        ypos_temp = None
                    if hasattr(lc_whites[pi], 'centroid_y'):
                        ywidth_temp = np.ma.masked_invalid(
                            lc_whites[pi].centroid_sy.values)
                        ywidth_temp = np.ma.masked_where(mask, ywidth_temp)
                    else:
                        ywidth_temp = None

                    xpos = np.ma.append(xpos, xpos_temp)
                    ypos = np.ma.append(ypos, ypos_temp)
                    xwidth = np.ma.append(xwidth, xwidth_temp)
                    ywidth = np.ma.append(ywidth, ywidth_temp)

                meta, params = fit_channel(meta, time, flux, 0, flux_err,
                                           eventlabel, params, log,
                                           longparamlist, time_units,
                                           paramtitles, freenames, chanrng,
                                           ld_coeffs, xpos, ypos,
                                           xwidth, ywidth)

                # Save results
                log.writelog('Saving results')
                me.saveevent(meta, (meta.outputdir+'S5_'+meta.eventlabel +
                                    "_Meta_Save"), save=[])

            # Now fit the multi-wavelength light curves
            elif meta.sharedp and not meta.multwhite:
                # Get the number of exposures in this lightcurve so
                # that we know how to split the flattened arrays
                size = len(lc.time.values)
                meta.nints = np.ones(chanrng, dtype=int)*size

                log.writelog(f"\nStarting Shared Fit of {chanrng} Channels\n")

                flux = np.ma.masked_array([])
                flux_err = np.ma.masked_array([])
                for channel in range(chanrng):
                    mask = lc.mask.values[channel, :]
                    flux_temp = np.ma.masked_where(mask,
                                                   lc.data.values[channel, :])
                    err_temp = np.ma.masked_where(mask,
                                                  lc.err.values[channel, :])
                    flux_temp, err_temp = util.normalize_spectrum(
                        meta, flux_temp, err_temp,
                        scandir=getattr(lc, 'scandir', None))
                    flux = np.ma.append(flux, flux_temp)
                    flux_err = np.ma.append(flux_err, err_temp)

                meta, params = fit_channel(meta, time, flux, 0, flux_err,
                                           eventlabel, params, log,
                                           longparamlist, time_units,
                                           paramtitles, freenames, chanrng,
                                           ld_coeffs, xpos, ypos,
                                           xwidth, ywidth)

                # Save results
                log.writelog('Saving results')
                me.saveevent(meta, (meta.outputdir+'S5_'+meta.eventlabel +
                                    "_Meta_Save"), save=[])
            else:
                for channel in range(chanrng):
                    log.writelog(f"\nStarting Channel {channel} of "
                                 f"{chanrng}\n")

                    # Get the flux and error measurements for
                    # the current channel
                    mask = lc.mask.values[channel, :]
                    flux = np.ma.masked_where(mask,
                                              lc.data.values[channel, :])
                    flux_err = np.ma.masked_where(mask,
                                                  lc.err.values[channel, :])
                    time_temp = np.ma.masked_where(mask, time)

                    # Normalize flux and uncertainties to avoid large
                    # flux values
                    flux, flux_err = util.normalize_spectrum(
                        meta, flux, flux_err,
                        scandir=getattr(lc, 'scandir', None))

                    meta, params = fit_channel(meta, time_temp, flux, channel,
                                               flux_err, eventlabel, params,
                                               log, longparamlist, time_units,
                                               paramtitles, freenames, chanrng,
                                               ld_coeffs, xpos, ypos,
                                               xwidth, ywidth)

                    # Save results
                    log.writelog('Saving results', mute=(not meta.verbose))
                    me.saveevent(meta, (meta.outputdir+'S5_'+meta.eventlabel +
                                        "_Meta_Save"), save=[])

            # Calculate total time
            total = (time_pkg.time() - t0) / 60.
            log.writelog('\nTotal time (min): ' + str(np.round(total, 2)))

            log.closelog()

    return meta


def fit_channel(meta, time, flux, chan, flux_err, eventlabel, params,
                log, longparamlist, time_units, paramtitles, freenames,
                chanrng, ldcoeffs, xpos, ypos, xwidth, ywidth, white=False):
    """Run a fit for one channel or perform a shared fit.

    Parameters
    ----------
    meta : eureka.lib.readECF.MetaClass
        The metadata object.
    time : ndarray
        The time array.
    flux : ndarray
        The flux array.
    chan : int
        The current channel number.
    flux_err : ndarray
        The uncertainty on each data point.
    eventlabel : str
        The unique identifier for this analysis.
    params : eureka.lib.readEPF.Parameters
        The Parameters object containing the fitted parameters
        and their priors.
    log : logedit.Logedit
        The current log in which to output messages from this current stage.
    longparamlist : list
        The long list of all parameters relevant to this fit.
    time_units : str
        The units of the time array.
    paramtitles : list
        The generic names of the fitted parameters.
    freenames : list
        The specific names of all fitted parameters (e.g., including _ch#)
    chanrng : int
        The number of fitted channels.
    ldcoeffs : list
        Limb-darkening coefficients if used from Stage 4, otherwise None.
    white : bool; optional
        Is this a white-light fit? Defaults to False.

    Returns
    -------
    meta : eureka.lib.readECF.MetaClass
        The updated metadata object.
    """
    if np.all(flux.mask):
        # All of the data for this channel are masked - skip it
        log.writelog("=========================")
        log.writelog(f"All data for channel {chan} are masked, so skipping "
                     "this channel.")
        log.writelog("=========================")
        return meta, params

    # Load the relevant values into the LightCurve model object
    lc_model = lightcurve.LightCurve(time, flux, chan, chanrng, log,
                                     longparamlist, params, freenames,
                                     unc=flux_err, time_units=time_units,
                                     name=eventlabel, share=meta.sharedp,
                                     white=white, multwhite=meta.multwhite,
                                     nints=meta.nints)

    nchannel_fitted = lc_model.nchannel_fitted
    fitted_channels = lc_model.fitted_channels

    if meta.testing_model:
        # FINDME: Use this area to add systematics into the data
        # when testing new systematics models. In this case, I'm
        # introducing an exponential ramp to test m.ExpRampModel().
        log.writelog('***Adding exponential ramp systematic to light curve***')
        fakeramp = m.ExpRampModel(parameters=params, name='ramp', fmt='r--',
                                  log=log, time=time,
                                  longparamlist=lc_model.longparamlist,
                                  nchannel=chanrng,
                                  nchannel_fitted=nchannel_fitted,
                                  fitted_channels=fitted_channels,
                                  paramtitles=paramtitles)
        fakeramp.coeffs = (np.array([-1, 40, -3, 0, 0, 0]).reshape(1, -1)
                           * np.ones(nchannel_fitted))
        flux *= fakeramp.eval(time=time)
        lc_model.flux = flux

<<<<<<< HEAD
    if 'starry' in meta.run_myfuncs:
        use_starry = True
        SinusoidModel = dm.SinusoidPhaseCurveModel
        PolynomialModel = dm.PolynomialModel
        StepModel = dm.StepModel
        ExpRampModel = dm.ExpRampModel
        HSTRampModel = dm.HSTRampModel
        CentroidModel = dm.CentroidModel
        GPModel = dm.GPModel
        AstroModel = dm.AstroModel
        CompositeModel = dm.CompositePyMC3Model
    else:
        use_starry = False
        SinusoidModel = m.SinusoidPhaseCurveModel
        PolynomialModel = m.PolynomialModel
        StepModel = m.StepModel
        ExpRampModel = m.ExpRampModel
        HSTRampModel = m.HSTRampModel
        CentroidModel = m.CentroidModel
        GPModel = m.GPModel
        AstroModel = m.AstroModel
        CompositeModel = m.CompositeModel
=======
    freenames = []
    for key in params.dict:
        if params.dict[key][1] in ['free', 'shared', 'white_free',
                                   'white_fixed']:
            freenames.append(key)
    freenames = np.array(freenames)
>>>>>>> 91824c7b

    # Make the astrophysical and detector models
    modellist = []
    if use_starry:
        # Fixed any masked uncertainties
        masked = np.logical_or(np.ma.getmaskarray(flux),
                               np.ma.getmaskarray(flux_err))
        lc_model.unc[masked] = np.ma.median(lc_model.unc)
        lc_model.unc_fit[masked] = np.ma.median(lc_model.unc_fit)
        lc_model.unc.mask = False
        lc_model.unc_fit.mask = False

        t_starry = dm.StarryModel(parameters=params,
                                  fmt='r--', log=log,
                                  time=time, time_units=time_units,
                                  freenames=freenames,
                                  longparamlist=lc_model.longparamlist,
                                  nchannel=chanrng,
                                  nchannel_fitted=nchannel_fitted,
                                  fitted_channels=fitted_channels,
                                  paramtitles=paramtitles,
                                  ld_from_S4=meta.use_generate_ld,
                                  ld_from_file=meta.ld_file,
                                  ld_coeffs=ldcoeffs,
                                  recenter_ld_prior=meta.recenter_ld_prior,
                                  compute_ltt=meta.compute_ltt,
                                  multwhite=lc_model.multwhite,
                                  nints=lc_model.nints,
                                  num_planets=meta.num_planets,
                                  mutualOccultations=meta.mutualOccultations)
        modellist.append(t_starry)
        meta.ydeg = t_starry.ydeg
    if 'batman_tr' in meta.run_myfuncs:
        t_transit = m.BatmanTransitModel(parameters=params,
                                         fmt='r--', log=log, time=time,
                                         time_units=time_units,
                                         freenames=freenames,
                                         longparamlist=lc_model.longparamlist,
                                         nchannel=chanrng,
                                         nchannel_fitted=nchannel_fitted,
                                         fitted_channels=fitted_channels,
                                         paramtitles=paramtitles,
                                         ld_from_S4=meta.use_generate_ld,
                                         ld_from_file=meta.ld_file,
                                         ld_coeffs=ldcoeffs,
                                         recenter_ld_prior=meta.recenter_ld_prior,  # noqa: E501
                                         compute_ltt=meta.compute_ltt,
                                         multwhite=lc_model.multwhite,
                                         nints=lc_model.nints,
                                         num_planets=meta.num_planets)
        modellist.append(t_transit)
    if 'batman_ecl' in meta.run_myfuncs:
        t_eclipse = m.BatmanEclipseModel(parameters=params,
                                         fmt='r--', log=log, time=time,
                                         time_units=time_units,
                                         freenames=freenames,
                                         longparamlist=lc_model.longparamlist,
                                         nchannel=chanrng,
                                         nchannel_fitted=nchannel_fitted,
                                         fitted_channels=fitted_channels,
                                         paramtitles=paramtitles,
                                         compute_ltt=meta.compute_ltt,
                                         multwhite=lc_model.multwhite,
                                         nints=lc_model.nints,
                                         num_planets=meta.num_planets)
        modellist.append(t_eclipse)
    if 'poet_tr' in meta.run_myfuncs:
        t_poet_tr = m.PoetTransitModel(parameters=params,
                                       fmt='r--', log=log, time=time,
                                       time_units=time_units,
                                       freenames=freenames,
                                       longparamlist=lc_model.longparamlist,
                                       nchannel=chanrng,
                                       nchannel_fitted=nchannel_fitted,
                                       fitted_channels=fitted_channels,
                                       paramtitles=paramtitles,
                                       ld_from_S4=meta.use_generate_ld,
                                       ld_from_file=meta.ld_file,
                                       ld_coeffs=ldcoeffs,
                                       recenter_ld_prior=meta.recenter_ld_prior,  # noqa: E501
                                       compute_ltt=meta.compute_ltt,
                                       multwhite=lc_model.multwhite,
                                       nints=lc_model.nints,
                                       num_planets=meta.num_planets)
        modellist.append(t_poet_tr)
    if 'poet_ecl' in meta.run_myfuncs:
        t_poet_ecl = m.PoetEclipseModel(parameters=params,
                                        fmt='r--', log=log, time=time,
                                        time_units=time_units,
                                        freenames=freenames,
                                        longparamlist=lc_model.longparamlist,
                                        nchannel=chanrng,
                                        nchannel_fitted=nchannel_fitted,
                                        fitted_channels=fitted_channels,
                                        paramtitles=paramtitles,
                                        compute_ltt=meta.compute_ltt,
                                        multwhite=lc_model.multwhite,
                                        nints=lc_model.nints,
                                        num_planets=meta.num_planets)
        modellist.append(t_poet_ecl)
    if 'poet_pc' in meta.run_myfuncs:
<<<<<<< HEAD
        t_poet_pc = m.PoetPCModel(parameters=params,
=======
        model_names = np.array([model.name for model in modellist])
        t_model = None
        e_model = None
        # Nest any transit and/or eclipse models inside of the
        # phase curve model
        if 'poet_tr' in model_names:
            t_model = modellist.pop(np.where(model_names == 'poet_tr')[0][0])
            model_names = np.array([model.name for model in modellist])
        if 'poet_ecl' in model_names:
            e_model = modellist.pop(np.where(model_names == 'poet_ecl')[0][0])
            model_names = np.array([model.name for model in modellist])
        t_poet_pc = m.PoetPCModel(parameters=params, name='phasecurve',
>>>>>>> 91824c7b
                                  fmt='r--', log=log, time=time,
                                  time_units=time_units,
                                  freenames=freenames,
                                  longparamlist=lc_model.longparamlist,
                                  nchannel=chanrng,
                                  nchannel_fitted=nchannel_fitted,
                                  fitted_channels=fitted_channels,
                                  paramtitles=paramtitles,
                                  force_positivity=meta.force_positivity,
                                  multwhite=lc_model.multwhite,
                                  nints=lc_model.nints,
                                  num_planets=meta.num_planets)
        modellist.append(t_poet_pc)
    if 'sinusoid_pc' in meta.run_myfuncs and use_starry:
        t_phase = SinusoidModel(parameters=params,
                                fmt='r--', log=log, time=time,
                                time_units=time_units,
                                freenames=freenames,
                                longparamlist=lc_model.longparamlist,
                                nchannel=chanrng,
                                nchannel_fitted=nchannel_fitted,
                                fitted_channels=fitted_channels,
                                paramtitles=paramtitles,
                                multwhite=lc_model.multwhite,
                                nints=lc_model.nints,
                                num_planets=meta.num_planets)
        modellist.append(t_phase)
    elif 'sinusoid_pc' in meta.run_myfuncs:
<<<<<<< HEAD
        t_phase = SinusoidModel(parameters=params,
                                fmt='r--', log=log, time=time,
                                time_units=time_units,
                                freenames=freenames,
                                longparamlist=lc_model.longparamlist,
                                nchannel=chanrng,
                                nchannel_fitted=nchannel_fitted,
                                fitted_channels=fitted_channels,
                                paramtitles=paramtitles,
                                force_positivity=meta.force_positivity,
                                multwhite=lc_model.multwhite,
                                nints=lc_model.nints,
                                num_planets=meta.num_planets)
        modellist.append(t_phase)
    if 'quasilambert_pc' in meta.run_myfuncs:
=======
        model_names = np.array([model.name for model in modellist])
        t_model = None
        e_model = None
        # Nest any transit and/or eclipse models inside of the
        # phase curve model
        if 'batman_tr' in model_names:
            t_model = modellist.pop(
                np.where(model_names == 'batman_tr')[0][0])
            model_names = np.array([model.name for model in modellist])
        if 'batman_ecl' in model_names:
            e_model = modellist.pop(
                np.where(model_names == 'batman_ecl')[0][0])
            model_names = np.array([model.name for model in modellist])
        # Check if should enforce positivity
>>>>>>> 91824c7b
        t_phase = \
            m.QuasiLambertianPhaseCurve(parameters=params,
                                        fmt='r--', log=log, time=time,
                                        time_units=time_units,
                                        freenames=freenames,
                                        longparamlist=lc_model.longparamlist,
                                        nchannel=chanrng,
                                        nchannel_fitted=nchannel_fitted,
                                        fitted_channels=fitted_channels,
                                        paramtitles=paramtitles,
                                        multwhite=lc_model.multwhite,
                                        nints=lc_model.nints,
                                        num_planets=meta.num_planets)
        modellist.append(t_phase)
    if 'damped_osc' in meta.run_myfuncs:
        t_osc = m.DampedOscillatorModel(parameters=params,
                                        fmt='r--', log=log, time=time,
                                        time_units=time_units,
                                        freenames=freenames,
                                        longparamlist=lc_model.longparamlist,
                                        nchannel=chanrng,
                                        nchannel_fitted=nchannel_fitted,
                                        fitted_channels=fitted_channels,
                                        paramtitles=paramtitles,
                                        multwhite=lc_model.multwhite,
                                        nints=lc_model.nints)
        modellist.append(t_osc)
    if 'lorentzian' in meta.run_myfuncs:
        t_lorentzian = m.LorentzianModel(parameters=params,
                                         fmt='r--', log=log, time=time,
                                         time_units=time_units,
                                         freenames=freenames,
                                         longparamlist=lc_model.longparamlist,
                                         nchannel=chanrng,
                                         nchannel_fitted=nchannel_fitted,
                                         fitted_channels=fitted_channels,
                                         paramtitles=paramtitles,
                                         multwhite=lc_model.multwhite,
                                         nints=lc_model.nints)
        modellist.append(t_lorentzian)
    if 'polynomial' in meta.run_myfuncs:
        t_polynom = PolynomialModel(parameters=params,
                                    fmt='r--', log=log, time=time,
                                    time_units=time_units,
                                    freenames=freenames,
                                    longparamlist=lc_model.longparamlist,
                                    nchannel=chanrng,
                                    nchannel_fitted=nchannel_fitted,
                                    fitted_channels=fitted_channels,
                                    paramtitles=paramtitles,
                                    multwhite=lc_model.multwhite,
                                    nints=lc_model.nints)
        modellist.append(t_polynom)
    if 'step' in meta.run_myfuncs:
        t_step = StepModel(parameters=params, fmt='r--',
                           log=log, time=time, time_units=time_units,
                           freenames=freenames,
                           longparamlist=lc_model.longparamlist,
                           nchannel=chanrng,
                           nchannel_fitted=nchannel_fitted,
                           fitted_channels=fitted_channels,
                           paramtitles=paramtitles,
                           multwhite=lc_model.multwhite,
                           nints=lc_model.nints)
        modellist.append(t_step)
    if 'expramp' in meta.run_myfuncs:
        t_expramp = ExpRampModel(parameters=params, fmt='r--',
                                 log=log, time=time, time_units=time_units,
                                 freenames=freenames,
                                 longparamlist=lc_model.longparamlist,
                                 nchannel=chanrng,
                                 nchannel_fitted=nchannel_fitted,
                                 fitted_channels=fitted_channels,
                                 paramtitles=paramtitles,
                                 multwhite=lc_model.multwhite,
                                 nints=lc_model.nints)
        modellist.append(t_expramp)
    if 'hstramp' in meta.run_myfuncs:
        t_hstramp = HSTRampModel(parameters=params, fmt='r--',
                                 log=log, time=time, time_units=time_units,
                                 freenames=freenames,
                                 longparamlist=lc_model.longparamlist,
                                 nchannel=chanrng,
                                 nchannel_fitted=nchannel_fitted,
                                 fitted_channels=fitted_channels,
                                 paramtitles=paramtitles,
                                 multwhite=lc_model.multwhite,
                                 nints=lc_model.nints)
        modellist.append(t_hstramp)
    if 'xpos' in meta.run_myfuncs:
        t_cent = CentroidModel(parameters=params, fmt='r--',
                               log=log, time=time, time_units=time_units,
                               freenames=freenames,
                               longparamlist=lc_model.longparamlist,
                               nchannel=chanrng,
                               nchannel_fitted=nchannel_fitted,
                               fitted_channels=fitted_channels,
                               paramtitles=paramtitles,
                               axis='xpos', centroid=xpos,
                               multwhite=lc_model.multwhite,
                               nints=lc_model.nints)
        modellist.append(t_cent)
    if 'xwidth' in meta.run_myfuncs:
        t_cent = CentroidModel(parameters=params, fmt='r--',
                               log=log, time=time, time_units=time_units,
                               freenames=freenames,
                               longparamlist=lc_model.longparamlist,
                               nchannel=chanrng,
                               nchannel_fitted=nchannel_fitted,
                               fitted_channels=fitted_channels,
                               paramtitles=paramtitles,
                               axis='xwidth', centroid=xwidth,
                               multwhite=lc_model.multwhite,
                               nints=lc_model.nints)
        modellist.append(t_cent)
    if 'ypos' in meta.run_myfuncs:
        t_cent = CentroidModel(parameters=params, fmt='r--',
                               log=log, time=time, time_units=time_units,
                               freenames=freenames,
                               longparamlist=lc_model.longparamlist,
                               nchannel=chanrng,
                               nchannel_fitted=nchannel_fitted,
                               fitted_channels=fitted_channels,
                               paramtitles=paramtitles,
                               axis='ypos', centroid=ypos,
                               multwhite=lc_model.multwhite,
                               nints=lc_model.nints)
        modellist.append(t_cent)
    if 'ywidth' in meta.run_myfuncs:
        t_cent = CentroidModel(parameters=params, fmt='r--',
                               log=log, time=time, time_units=time_units,
                               freenames=freenames,
                               longparamlist=lc_model.longparamlist,
                               nchannel=chanrng,
                               nchannel_fitted=nchannel_fitted,
                               fitted_channels=fitted_channels,
                               paramtitles=paramtitles,
                               axis='ywidth', centroid=ywidth,
                               multwhite=lc_model.multwhite,
                               nints=lc_model.nints)
        modellist.append(t_cent)
    if 'GP' in meta.run_myfuncs:
<<<<<<< HEAD
=======
        if 'starry' in meta.run_myfuncs:
            GPModel = dm.GPModel
        else:
            GPModel = m.GPModel
>>>>>>> 91824c7b
        t_GP = GPModel(meta.kernel_class, meta.kernel_inputs, lc_model,
                       parameters=params, fmt='r--', log=log,
                       time=time, time_units=time_units,
                       gp_code=meta.GP_package,
                       useHODLR=meta.useHODLR,
                       freenames=freenames,
                       longparamlist=lc_model.longparamlist,
                       nchannel=chanrng,
                       nchannel_fitted=nchannel_fitted,
                       fitted_channels=fitted_channels,
                       paramtitles=paramtitles,
                       multwhite=lc_model.multwhite,
                       nints=lc_model.nints)
        modellist.append(t_GP)

    # Combine all physical models into an AstroModel
    physical_models = [model for model in modellist
                       if model.modeltype == 'physical']
    modellist = [model for model in modellist
                 if model.modeltype != 'physical']
    astroModel = AstroModel(components=physical_models,
                            parameters=params,
                            fmt='r--', log=log, time=time,
                            time_units=time_units,
                            freenames=freenames,
                            longparamlist=lc_model.longparamlist,
                            nchannel=chanrng,
                            nchannel_fitted=nchannel_fitted,
                            fitted_channels=fitted_channels,
                            paramtitles=paramtitles,
                            multwhite=lc_model.multwhite,
                            nints=lc_model.nints,
                            num_planets=meta.num_planets)
    modellist.append(astroModel)

    # Combine all models into a composite model
    model = CompositeModel(modellist, parameters=params,
                           log=log, time=time, time_units=time_units,
                           freenames=freenames,
                           longparamlist=lc_model.longparamlist,
                           nchannel=chanrng,
                           nchannel_fitted=nchannel_fitted,
                           fitted_channels=fitted_channels,
                           paramtitles=paramtitles,
                           multwhite=lc_model.multwhite,
                           nints=lc_model.nints,
                           num_planets=meta.num_planets)

    # Fit the models using one or more fitters
    log.writelog("=========================")
    if 'lsq' in meta.fit_method:
        log.writelog("Starting lsq fit.")
        model.fitter = 'lsq'
        lc_model.fit(model, meta, log, fitter='lsq')
        log.writelog("Completed lsq fit.")
        log.writelog("-------------------------")
    if 'emcee' in meta.fit_method:
        log.writelog("Starting emcee fit.")
        model.fitter = 'emcee'
        lc_model.fit(model, meta, log, fitter='emcee')
        log.writelog("Completed emcee fit.")
        log.writelog("-------------------------")
    if 'dynesty' in meta.fit_method:
        log.writelog("Starting dynesty fit.")
        model.fitter = 'dynesty'
        lc_model.fit(model, meta, log, fitter='dynesty')
        log.writelog("Completed dynesty fit.")
        log.writelog("-------------------------")
    if 'lmfit' in meta.fit_method:
        log.writelog("Starting lmfit fit.")
        model.fitter = 'lmfit'
        lc_model.fit(model, meta, log, fitter='lmfit')
        log.writelog("Completed lmfit fit.")
        log.writelog("-------------------------")
    if 'exoplanet' in meta.fit_method:
        log.writelog("Starting exoplanet fit.")
        model.fitter = 'exoplanet'
        lc_model.fit(model, meta, log, fitter='exoplanet')
        log.writelog("Completed exoplanet fit.")
        log.writelog("-------------------------")
    if 'nuts' in meta.fit_method:
        log.writelog("Starting PyMC3 NUTS fit.")
        model.fitter = 'nuts'
        lc_model.fit(model, meta, log, fitter='nuts')
        log.writelog("Completed PyMC3 NUTS fit.")
        log.writelog("-------------------------")
    log.writelog("=========================")

    # Plot the results from the fit(s)
    if meta.isplots_S5 >= 1:
        lc_model.plot(meta)

    if white:
        # Update the params to the values and uncertainties from
        # this white-light light curve fit
        best_model = None
        for model in lc_model.results:
            # Non-gradient based models: dynesty > emcee > lsq
            if model.fitter == 'dynesty':
                best_model = model
            elif (model.fitter == 'emcee' and
                  (best_model is None or best_model.fitter == 'lsq')):
                best_model = model
            elif model.fitter == 'lsq' and best_model is None:
                best_model = model
            # Gradient based models: nuts > exoplanet
            elif model.fitter == 'nuts':
                best_model = model
            elif model.fitter == 'exoplanet' and best_model is None:
                best_model = model
        if best_model is None:
            raise AssertionError('Unable to find fitter results')
        for key in params.params:
            ptype = getattr(params, key).ptype
            if 'white' in ptype:
                value = getattr(best_model.components[0].parameters,
                                key).value
                if best_model.fitter in ['lsq', 'exoplanet']:
                    ptype = 'fixed'
                    priorpar1 = None
                    priorpar2 = None
                    prior = None
                else:
                    ptype = ptype[6:]  # Remove 'white_'
                    priorpar1 = value
                    priorpar2 = best_model.errs[key]
                    prior = 'N'
                par = [value, ptype, priorpar1, priorpar2, prior]
                setattr(params, key, par)

    return meta, params


def make_longparamlist(meta, params, chanrng):
    """Make a long list of all relevant parameters.

    Parameters
    ----------
    meta : eureka.lib.readECF.MetaClass
        The current metadata object.
    params : eureka.lib.readEPF.Parameters
        The Parameters object containing the fitted parameters
        and their priors.
    chanrng : int
        The number of fitted channels.

    Returns
    -------
    longparamlist : list
        The long list of all parameters relevant to this fit.
    paramtitles : list
        The names of the fitted parameters.
    """
    if meta.multwhite:
        nspecchan = int(len(meta.inputdirlist)+1)
    elif meta.sharedp:
        nspecchan = chanrng
    else:
        nspecchan = 1

    longparamlist = [[] for i in range(nspecchan)]

    order = dict([[par, i] for i, par in enumerate(params.dict.keys())])
    paramtitles = sorted(np.unique([key.split('_ch')[0]
                                    for key in params.dict.keys()]),
                         key=order.get)

    for param in paramtitles:
        for c in range(nspecchan):
            name = param
            if c > 0:
                name += f'_ch{c}'
            longparamlist[c].append(name)
            if (name not in params.dict.keys() and
                    getattr(params, param).ptype not in ['shared',
                                                         'independent']):
                # Set this parameter based on channel 0
                params.__setattr__(name, params.dict[param])

    freenames = [key for key in params.dict.keys()
                 if getattr(params, key).ptype in
                 ['free', 'shared', 'white_fixed', 'white_free']]
    # Sort the list based on the order input by the user
    freenames_sorted = []
    for name in paramtitles:
        for c in range(nspecchan):
            key = ''
            if c > 0:
                key += f'_ch{c}'
            if name+key in freenames:
                freenames_sorted.append(name+key)

    return longparamlist, paramtitles, freenames_sorted


def load_specific_s4_meta_info(meta):
    """Load the specific S4 MetaClass object used to make this aperture pair.

    Parameters
    ----------
    meta : eureka.lib.readECF.MetaClass
        The current metadata object.

    Returns
    -------
    eureka.lib.readECF.MetaClass
        The current metadata object with values from the old MetaClass.
    """
    inputdir = os.sep.join(meta.inputdir.split(os.sep)[:-2]) + os.sep
    # Get directory containing S4 outputs for this aperture pair
    if not isinstance(meta.bg_hw, str):
        # Only divide if value is not a string (spectroscopic modes)
        bg_hw = meta.bg_hw//meta.expand
    else:
        bg_hw = meta.bg_hw
    inputdir += f'ap{meta.spec_hw//meta.expand}_bg{bg_hw}'+os.sep
    # Locate the old MetaClass savefile, and load new ECF into
    # that old MetaClass
    meta.inputdir = inputdir
    s4_meta, meta.inputdir, meta.inputdir_raw = \
        me.findevent(meta, 'S4', allowFail=False)
    filename_S4_LCData = s4_meta.filename_S4_LCData
    # Merge S5 meta into old S4 meta
    meta = S5MetaClass(**me.mergeevents(meta, s4_meta).__dict__)

    # Make sure the filename_S4_LCData is kept
    meta.filename_S4_LCData = filename_S4_LCData

    return meta<|MERGE_RESOLUTION|>--- conflicted
+++ resolved
@@ -571,10 +571,11 @@
         flux *= fakeramp.eval(time=time)
         lc_model.flux = flux
 
-<<<<<<< HEAD
     if 'starry' in meta.run_myfuncs:
         use_starry = True
+        StarryModel = dm.StarryModel
         SinusoidModel = dm.SinusoidPhaseCurveModel
+        QuasiLambertianPhaseCurve = dm.QuasiLambertianPhaseCurve
         PolynomialModel = dm.PolynomialModel
         StepModel = dm.StepModel
         ExpRampModel = dm.ExpRampModel
@@ -585,7 +586,15 @@
         CompositeModel = dm.CompositePyMC3Model
     else:
         use_starry = False
+        BatmanTransitModel = m.BatmanTransitModel
+        BatmanEclipseModel = m.BatmanEclipseModel
+        PoetTransitModel = m.PoetTransitModel
+        PoetEclipseModel = m.PoetEclipseModel
+        PoetPCModel = m.PoetPCModel
         SinusoidModel = m.SinusoidPhaseCurveModel
+        QuasiLambertianPhaseCurve = m.QuasiLambertianPhaseCurve
+        DampedOscillatorModel = m.DampedOscillatorModel
+        LorentzianModel = m.LorentzianModel
         PolynomialModel = m.PolynomialModel
         StepModel = m.StepModel
         ExpRampModel = m.ExpRampModel
@@ -594,14 +603,13 @@
         GPModel = m.GPModel
         AstroModel = m.AstroModel
         CompositeModel = m.CompositeModel
-=======
+
     freenames = []
     for key in params.dict:
         if params.dict[key][1] in ['free', 'shared', 'white_free',
                                    'white_fixed']:
             freenames.append(key)
     freenames = np.array(freenames)
->>>>>>> 91824c7b
 
     # Make the astrophysical and detector models
     modellist = []
@@ -614,62 +622,28 @@
         lc_model.unc.mask = False
         lc_model.unc_fit.mask = False
 
-        t_starry = dm.StarryModel(parameters=params,
-                                  fmt='r--', log=log,
-                                  time=time, time_units=time_units,
-                                  freenames=freenames,
-                                  longparamlist=lc_model.longparamlist,
-                                  nchannel=chanrng,
-                                  nchannel_fitted=nchannel_fitted,
-                                  fitted_channels=fitted_channels,
-                                  paramtitles=paramtitles,
-                                  ld_from_S4=meta.use_generate_ld,
-                                  ld_from_file=meta.ld_file,
-                                  ld_coeffs=ldcoeffs,
-                                  recenter_ld_prior=meta.recenter_ld_prior,
-                                  compute_ltt=meta.compute_ltt,
-                                  multwhite=lc_model.multwhite,
-                                  nints=lc_model.nints,
-                                  num_planets=meta.num_planets,
-                                  mutualOccultations=meta.mutualOccultations)
+        t_starry = StarryModel(parameters=params,
+                               fmt='r--', log=log,
+                               time=time, time_units=time_units,
+                               freenames=freenames,
+                               longparamlist=lc_model.longparamlist,
+                               nchannel=chanrng,
+                               nchannel_fitted=nchannel_fitted,
+                               fitted_channels=fitted_channels,
+                               paramtitles=paramtitles,
+                               ld_from_S4=meta.use_generate_ld,
+                               ld_from_file=meta.ld_file,
+                               ld_coeffs=ldcoeffs,
+                               recenter_ld_prior=meta.recenter_ld_prior,
+                               compute_ltt=meta.compute_ltt,
+                               multwhite=lc_model.multwhite,
+                               nints=lc_model.nints,
+                               num_planets=meta.num_planets,
+                               mutualOccultations=meta.mutualOccultations)
         modellist.append(t_starry)
         meta.ydeg = t_starry.ydeg
     if 'batman_tr' in meta.run_myfuncs:
-        t_transit = m.BatmanTransitModel(parameters=params,
-                                         fmt='r--', log=log, time=time,
-                                         time_units=time_units,
-                                         freenames=freenames,
-                                         longparamlist=lc_model.longparamlist,
-                                         nchannel=chanrng,
-                                         nchannel_fitted=nchannel_fitted,
-                                         fitted_channels=fitted_channels,
-                                         paramtitles=paramtitles,
-                                         ld_from_S4=meta.use_generate_ld,
-                                         ld_from_file=meta.ld_file,
-                                         ld_coeffs=ldcoeffs,
-                                         recenter_ld_prior=meta.recenter_ld_prior,  # noqa: E501
-                                         compute_ltt=meta.compute_ltt,
-                                         multwhite=lc_model.multwhite,
-                                         nints=lc_model.nints,
-                                         num_planets=meta.num_planets)
-        modellist.append(t_transit)
-    if 'batman_ecl' in meta.run_myfuncs:
-        t_eclipse = m.BatmanEclipseModel(parameters=params,
-                                         fmt='r--', log=log, time=time,
-                                         time_units=time_units,
-                                         freenames=freenames,
-                                         longparamlist=lc_model.longparamlist,
-                                         nchannel=chanrng,
-                                         nchannel_fitted=nchannel_fitted,
-                                         fitted_channels=fitted_channels,
-                                         paramtitles=paramtitles,
-                                         compute_ltt=meta.compute_ltt,
-                                         multwhite=lc_model.multwhite,
-                                         nints=lc_model.nints,
-                                         num_planets=meta.num_planets)
-        modellist.append(t_eclipse)
-    if 'poet_tr' in meta.run_myfuncs:
-        t_poet_tr = m.PoetTransitModel(parameters=params,
+        t_transit = BatmanTransitModel(parameters=params,
                                        fmt='r--', log=log, time=time,
                                        time_units=time_units,
                                        freenames=freenames,
@@ -686,51 +660,70 @@
                                        multwhite=lc_model.multwhite,
                                        nints=lc_model.nints,
                                        num_planets=meta.num_planets)
+        modellist.append(t_transit)
+    if 'batman_ecl' in meta.run_myfuncs:
+        t_eclipse = BatmanEclipseModel(parameters=params,
+                                       fmt='r--', log=log, time=time,
+                                       time_units=time_units,
+                                       freenames=freenames,
+                                       longparamlist=lc_model.longparamlist,
+                                       nchannel=chanrng,
+                                       nchannel_fitted=nchannel_fitted,
+                                       fitted_channels=fitted_channels,
+                                       paramtitles=paramtitles,
+                                       compute_ltt=meta.compute_ltt,
+                                       multwhite=lc_model.multwhite,
+                                       nints=lc_model.nints,
+                                       num_planets=meta.num_planets)
+        modellist.append(t_eclipse)
+    if 'poet_tr' in meta.run_myfuncs:
+        t_poet_tr = PoetTransitModel(parameters=params,
+                                     fmt='r--', log=log, time=time,
+                                     time_units=time_units,
+                                     freenames=freenames,
+                                     longparamlist=lc_model.longparamlist,
+                                     nchannel=chanrng,
+                                     nchannel_fitted=nchannel_fitted,
+                                     fitted_channels=fitted_channels,
+                                     paramtitles=paramtitles,
+                                     ld_from_S4=meta.use_generate_ld,
+                                     ld_from_file=meta.ld_file,
+                                     ld_coeffs=ldcoeffs,
+                                     recenter_ld_prior=meta.recenter_ld_prior,
+                                     compute_ltt=meta.compute_ltt,
+                                     multwhite=lc_model.multwhite,
+                                     nints=lc_model.nints,
+                                     num_planets=meta.num_planets)
         modellist.append(t_poet_tr)
     if 'poet_ecl' in meta.run_myfuncs:
-        t_poet_ecl = m.PoetEclipseModel(parameters=params,
-                                        fmt='r--', log=log, time=time,
-                                        time_units=time_units,
-                                        freenames=freenames,
-                                        longparamlist=lc_model.longparamlist,
-                                        nchannel=chanrng,
-                                        nchannel_fitted=nchannel_fitted,
-                                        fitted_channels=fitted_channels,
-                                        paramtitles=paramtitles,
-                                        compute_ltt=meta.compute_ltt,
-                                        multwhite=lc_model.multwhite,
-                                        nints=lc_model.nints,
-                                        num_planets=meta.num_planets)
+        t_poet_ecl = PoetEclipseModel(parameters=params,
+                                      fmt='r--', log=log, time=time,
+                                      time_units=time_units,
+                                      freenames=freenames,
+                                      longparamlist=lc_model.longparamlist,
+                                      nchannel=chanrng,
+                                      nchannel_fitted=nchannel_fitted,
+                                      fitted_channels=fitted_channels,
+                                      paramtitles=paramtitles,
+                                      compute_ltt=meta.compute_ltt,
+                                      multwhite=lc_model.multwhite,
+                                      nints=lc_model.nints,
+                                      num_planets=meta.num_planets)
         modellist.append(t_poet_ecl)
     if 'poet_pc' in meta.run_myfuncs:
-<<<<<<< HEAD
-        t_poet_pc = m.PoetPCModel(parameters=params,
-=======
-        model_names = np.array([model.name for model in modellist])
-        t_model = None
-        e_model = None
-        # Nest any transit and/or eclipse models inside of the
-        # phase curve model
-        if 'poet_tr' in model_names:
-            t_model = modellist.pop(np.where(model_names == 'poet_tr')[0][0])
-            model_names = np.array([model.name for model in modellist])
-        if 'poet_ecl' in model_names:
-            e_model = modellist.pop(np.where(model_names == 'poet_ecl')[0][0])
-            model_names = np.array([model.name for model in modellist])
-        t_poet_pc = m.PoetPCModel(parameters=params, name='phasecurve',
->>>>>>> 91824c7b
-                                  fmt='r--', log=log, time=time,
-                                  time_units=time_units,
-                                  freenames=freenames,
-                                  longparamlist=lc_model.longparamlist,
-                                  nchannel=chanrng,
-                                  nchannel_fitted=nchannel_fitted,
-                                  fitted_channels=fitted_channels,
-                                  paramtitles=paramtitles,
-                                  force_positivity=meta.force_positivity,
-                                  multwhite=lc_model.multwhite,
-                                  nints=lc_model.nints,
-                                  num_planets=meta.num_planets)
+        t_poet_pc = PoetPCModel(parameters=params,
+                                fmt='r--', log=log, time=time,
+                                time_units=time_units,
+                                freenames=freenames,
+                                longparamlist=lc_model.longparamlist,
+                                nchannel=chanrng,
+                                nchannel_fitted=nchannel_fitted,
+                                fitted_channels=fitted_channels,
+                                paramtitles=paramtitles,
+                                force_positivity=meta.force_positivity,
+                                multwhite=lc_model.multwhite,
+                                nints=lc_model.nints,
+                                num_planets=meta.num_planets)
         modellist.append(t_poet_pc)
     if 'sinusoid_pc' in meta.run_myfuncs and use_starry:
         t_phase = SinusoidModel(parameters=params,
@@ -747,7 +740,6 @@
                                 num_planets=meta.num_planets)
         modellist.append(t_phase)
     elif 'sinusoid_pc' in meta.run_myfuncs:
-<<<<<<< HEAD
         t_phase = SinusoidModel(parameters=params,
                                 fmt='r--', log=log, time=time,
                                 time_units=time_units,
@@ -763,61 +755,45 @@
                                 num_planets=meta.num_planets)
         modellist.append(t_phase)
     if 'quasilambert_pc' in meta.run_myfuncs:
-=======
-        model_names = np.array([model.name for model in modellist])
-        t_model = None
-        e_model = None
-        # Nest any transit and/or eclipse models inside of the
-        # phase curve model
-        if 'batman_tr' in model_names:
-            t_model = modellist.pop(
-                np.where(model_names == 'batman_tr')[0][0])
-            model_names = np.array([model.name for model in modellist])
-        if 'batman_ecl' in model_names:
-            e_model = modellist.pop(
-                np.where(model_names == 'batman_ecl')[0][0])
-            model_names = np.array([model.name for model in modellist])
-        # Check if should enforce positivity
->>>>>>> 91824c7b
         t_phase = \
-            m.QuasiLambertianPhaseCurve(parameters=params,
-                                        fmt='r--', log=log, time=time,
-                                        time_units=time_units,
-                                        freenames=freenames,
-                                        longparamlist=lc_model.longparamlist,
-                                        nchannel=chanrng,
-                                        nchannel_fitted=nchannel_fitted,
-                                        fitted_channels=fitted_channels,
-                                        paramtitles=paramtitles,
-                                        multwhite=lc_model.multwhite,
-                                        nints=lc_model.nints,
-                                        num_planets=meta.num_planets)
+            QuasiLambertianPhaseCurve(parameters=params,
+                                      fmt='r--', log=log, time=time,
+                                      time_units=time_units,
+                                      freenames=freenames,
+                                      longparamlist=lc_model.longparamlist,
+                                      nchannel=chanrng,
+                                      nchannel_fitted=nchannel_fitted,
+                                      fitted_channels=fitted_channels,
+                                      paramtitles=paramtitles,
+                                      multwhite=lc_model.multwhite,
+                                      nints=lc_model.nints,
+                                      num_planets=meta.num_planets)
         modellist.append(t_phase)
     if 'damped_osc' in meta.run_myfuncs:
-        t_osc = m.DampedOscillatorModel(parameters=params,
-                                        fmt='r--', log=log, time=time,
-                                        time_units=time_units,
-                                        freenames=freenames,
-                                        longparamlist=lc_model.longparamlist,
-                                        nchannel=chanrng,
-                                        nchannel_fitted=nchannel_fitted,
-                                        fitted_channels=fitted_channels,
-                                        paramtitles=paramtitles,
-                                        multwhite=lc_model.multwhite,
-                                        nints=lc_model.nints)
+        t_osc = DampedOscillatorModel(parameters=params,
+                                      fmt='r--', log=log, time=time,
+                                      time_units=time_units,
+                                      freenames=freenames,
+                                      longparamlist=lc_model.longparamlist,
+                                      nchannel=chanrng,
+                                      nchannel_fitted=nchannel_fitted,
+                                      fitted_channels=fitted_channels,
+                                      paramtitles=paramtitles,
+                                      multwhite=lc_model.multwhite,
+                                      nints=lc_model.nints)
         modellist.append(t_osc)
     if 'lorentzian' in meta.run_myfuncs:
-        t_lorentzian = m.LorentzianModel(parameters=params,
-                                         fmt='r--', log=log, time=time,
-                                         time_units=time_units,
-                                         freenames=freenames,
-                                         longparamlist=lc_model.longparamlist,
-                                         nchannel=chanrng,
-                                         nchannel_fitted=nchannel_fitted,
-                                         fitted_channels=fitted_channels,
-                                         paramtitles=paramtitles,
-                                         multwhite=lc_model.multwhite,
-                                         nints=lc_model.nints)
+        t_lorentzian = LorentzianModel(parameters=params,
+                                       fmt='r--', log=log, time=time,
+                                       time_units=time_units,
+                                       freenames=freenames,
+                                       longparamlist=lc_model.longparamlist,
+                                       nchannel=chanrng,
+                                       nchannel_fitted=nchannel_fitted,
+                                       fitted_channels=fitted_channels,
+                                       paramtitles=paramtitles,
+                                       multwhite=lc_model.multwhite,
+                                       nints=lc_model.nints)
         modellist.append(t_lorentzian)
     if 'polynomial' in meta.run_myfuncs:
         t_polynom = PolynomialModel(parameters=params,
@@ -921,13 +897,6 @@
                                nints=lc_model.nints)
         modellist.append(t_cent)
     if 'GP' in meta.run_myfuncs:
-<<<<<<< HEAD
-=======
-        if 'starry' in meta.run_myfuncs:
-            GPModel = dm.GPModel
-        else:
-            GPModel = m.GPModel
->>>>>>> 91824c7b
         t_GP = GPModel(meta.kernel_class, meta.kernel_inputs, lc_model,
                        parameters=params, fmt='r--', log=log,
                        time=time, time_units=time_units,
