import os
import sys
import numpy as np
from copy import deepcopy
import matplotlib.pyplot as plt
from matplotlib import rcParams
try:
    from mc3.stats import time_avg
except ModuleNotFoundError:
    print("Could not import MC3. No RMS time-averaging plots will be made.")
import corner
from scipy import stats
import fleck
import astropy.units as unit
try:
    from harmonica import HarmonicaTransit
except ModuleNotFoundError:
    # Harmonica hasn't been installed
    pass
import warnings
warnings.filterwarnings("ignore", message='Ignoring specified arguments in '
                                          'this call because figure with num')

from ..lib import plots, util
from ..lib.split_channels import split
from .models.AstroModel import PlanetParams


@plots.apply_style
def plot_fit(lc, model, meta, fitter, isTitle=True):
    """Plot the fitted model over the data. (Figs 5101)

    Parameters
    ----------
    lc : eureka.S5_lightcurve_fitting.lightcurve.LightCurve
        The lightcurve data object.
    model : eureka.S5_lightcurve_fitting.models.CompositeModel
        The fitted composite model.
    meta : eureka.lib.readECF.MetaClass
        The metadata object.
    fitter : str
        The name of the fitter (for plot filename).
    isTitle : bool; optional
        Should figure have a title. Defaults to True.
    """
    if not isinstance(fitter, str):
        raise ValueError(f'Expected type str for fitter, instead received a '
                         f'{type(fitter)}')

    model_sys_full = model.syseval()
    model_phys_full, new_time, nints_interp = \
        model.physeval(interp=meta.interp)
    model_noGP = model.eval(incl_GP=False)
    model_gp = model.GPeval(model_noGP)
    model_eval = model_noGP+model_gp

    for i, channel in enumerate(lc.fitted_channels):
        flux = deepcopy(lc.flux)
        unc = deepcopy(lc.unc_fit)
        model_lc = deepcopy(model_eval)
        gp = deepcopy(model_gp)
        model_sys = model_sys_full
        model_phys = model_phys_full
        color = lc.colors[i]

        if lc.share and not meta.multwhite:
            time = lc.time
            new_timet = new_time

            # Split the arrays that have lengths of the original time axis
            flux, unc, model_lc, model_sys, gp = \
                split([flux, unc, model_lc, model_sys, gp],
                      meta.nints, channel)

            # Split the arrays that have lengths of the new (potentially
            # interpolated) time axis
            model_phys = split([model_phys, ], nints_interp, channel)[0]
        elif meta.multwhite:
            # Split the arrays that have lengths of the original time axis
            time, flux, unc, model_lc, model_sys, gp = \
                split([lc.time, flux, unc, model_lc, model_sys, gp],
                      meta.nints, channel)

            # Split the arrays that have lengths of the new (potentially
            # interpolated) time axis
            model_phys, new_timet = split([model_phys, new_time],
                                          nints_interp, channel)
        else:
            time = lc.time
            new_timet = new_time

        normflux = flux/model_sys - gp
        residuals = flux - model_lc

        # Get binned data and times
        if not meta.nbin_plot or meta.nbin_plot > len(time):
             overplot_binned = False
        else:
            nbin_plot = meta.nbin_plot
            binned_time = util.binData_time(time, time, nbin=nbin_plot)
            binned_flux = util.binData_time(flux, time, nbin=nbin_plot)
            binned_unc = util.binData_time(unc, time, nbin=nbin_plot, err=True)
            binned_normflux = util.binData_time(normflux, time, nbin=nbin_plot)
            binned_res = util.binData_time(residuals, time, nbin=nbin_plot)
            binned_color = plots.darken_color(color)
            overplot_binned = True

        fig = plt.figure(5101)
        fig.set_size_inches(8, 6, forward=True)
        fig.clf()

        ax = fig.subplots(3, 1)
        ax[0].errorbar(time, flux, yerr=unc, fmt='.', color=color, alpha=0.1)
        if overplot_binned:
            ax[0].errorbar(binned_time, binned_flux, yerr=binned_unc, fmt='.',
                           color='w', ecolor=binned_color, mec=binned_color)
        ax[0].plot(time, model_lc, '.', ls='', ms=1, color='0.3', zorder=10)
        if isTitle:
            ax[0].set_title(f'{meta.eventlabel} - Channel {channel} - '
                            f'{fitter}')
        ax[0].set_ylabel('Normalized Flux', size=14)
        ax[0].set_xticks([])

        ax[1].errorbar(time, normflux, yerr=unc, fmt='.', color=color, alpha=0.1)
        if overplot_binned:
            ax[1].errorbar(binned_time, binned_normflux, yerr=binned_unc, fmt='.',
                           color='w', ecolor=binned_color, mec=binned_color)
        ax[1].plot(new_timet, model_phys, color='0.3', zorder=10)
        ax[1].set_ylabel('Calibrated Flux', size=14)
        ax[1].set_xticks([])

        ax[2].errorbar(time, residuals*1e6, yerr=unc*1e6, fmt='.', color=color, alpha=0.1)        
        if overplot_binned:
            ax[2].errorbar(binned_time, binned_res*1e6, yerr=binned_unc*1e6,
                           fmt='.', color='w', ecolor=binned_color, mec=binned_color)
        ax[2].axhline(0, color='0.3', zorder=10)
        ax[2].set_ylabel('Residuals (ppm)', size=14)
        ax[2].set_xlabel(str(lc.time_units), size=14)

        fig.get_layout_engine().set(hspace=0, h_pad=0)
        fig.align_ylabels(ax)

        if lc.white:
            fname_tag = 'white'
        else:
            ch_number = str(channel).zfill(len(str(lc.nchannel)))
            fname_tag = f'ch{ch_number}'
        fname = (f'figs{os.sep}fig5101_{fname_tag}_lc_{fitter}'
                 + plots.get_filetype())
        fig.savefig(meta.outputdir+fname, bbox_inches='tight', dpi=300)
        if not meta.hide_plots:
            plt.pause(0.2)


@plots.apply_style
def plot_phase_variations(lc, model, meta, fitter, isTitle=True):
    """Plot the fitted model over the data. (Figs 5104 and Figs 5304)

    Parameters
    ----------
    lc : eureka.S5_lightcurve_fitting.lightcurve.LightCurve
        The lightcurve data object.
    model : eureka.S5_lightcurve_fitting.models.CompositeModel
        The fitted composite model.
    meta : eureka.lib.readECF.MetaClass
        The metadata object.
    fitter : str
        The name of the fitter (for plot filename).
    isTitle : bool; optional
        Should figure have a title. Defaults to True.
    """
    if not isinstance(fitter, str):
        raise ValueError(f'Expected type str for fitter, instead received a '
                         f'{type(fitter)}')

    model_sys = model.syseval()
    model_noGP = model.eval(incl_GP=False)
    model_gp = model.GPeval(model_noGP)
    model_phys_full, new_time, nints_interp = \
        model.physeval(interp=meta.interp)

    flux_full = deepcopy(lc.flux)
    unc_full = deepcopy(lc.unc_fit)
    flux_full = flux_full/model_sys-model_gp

    # Normalize to zero flux at eclipse
    flux_full -= 1
    model_phys_full -= 1

    # Convert to ppm
    model_phys_full *= 1e6
    flux_full *= 1e6
    unc_full *= 1e6

    for i, channel in enumerate(lc.fitted_channels):
        flux = deepcopy(flux_full)
        unc = deepcopy(unc_full)
        model_phys = deepcopy(model_phys_full)
        color = lc.colors[i]

        if lc.share and not meta.multwhite:
            time = lc.time
            new_timet = new_time

            # Split the arrays that have lengths of the original time axis
            flux, unc = split([flux, unc], meta.nints, channel)

            # Split the arrays that have lengths of the new (potentially
            # interpolated) time axis
            model_phys = split([model_phys, ],
                               nints_interp, channel)[0]
        elif meta.multwhite:
            # Split the arrays that have lengths of the original time axis
            time, flux, unc = split([lc.time, flux, unc],
                                    meta.nints, channel)

            # Split the arrays that have lengths of the new (potentially
            # interpolated) time axis
            model_phys, new_timet = split([model_phys, new_time],
                                          nints_interp, channel)
        else:
            time = lc.time
            new_timet = new_time

        # Get binned data and times
        if not meta.nbin_plot or meta.nbin_plot > len(time):
            binned_time = time
            binned_flux = flux
            binned_unc = unc
        else:
            nbin_plot = meta.nbin_plot
            binned_time = util.binData_time(time, time, nbin=nbin_plot)
            binned_flux = util.binData_time(flux, time, nbin=nbin_plot)
            binned_unc = util.binData_time(unc, time, nbin=nbin_plot, err=True)

        # Setup the figure
        fig = plt.figure(5104)
        fig.set_size_inches(8, 6, forward=True)
        fig.clf()
        ax = fig.gca()
        if isTitle:
            ax.set_title(f'{meta.eventlabel} - Channel {channel} - '
                         f'{fitter}')
        ax.set_ylabel('Normalized Flux - 1 (ppm)', size=14)
        ax.set_xlabel(str(lc.time_units), size=14)
        fig.patch.set_facecolor('white')

        # Plot the binned observations
        ax.errorbar(binned_time, binned_flux, yerr=binned_unc, fmt='.',
                    color='w', ecolor=color, mec=color)
        # Plot the model
        ax.plot(new_timet, model_phys, '.', ls='', ms=2, color='0.3',
                zorder=10)

        # Set nice axis limits
        sigma = np.ma.mean(binned_unc)
        max_astro = np.ma.max((model_phys-1))
        ax.set_ylim(-6*sigma, max_astro+6*sigma)
        ax.set_xlim(np.ma.min(time), np.ma.max(time))

        # Save/show the figure
        if lc.white:
            fname_tag = 'white'
        else:
            ch_number = str(channel).zfill(len(str(lc.nchannel)))
            fname_tag = f'ch{ch_number}'
        fname = (f'figs{os.sep}fig5104_{fname_tag}_phaseVariations_{fitter}'
                 + plots.get_filetype())
        fig.savefig(meta.outputdir+fname, bbox_inches='tight', dpi=300)
        if not meta.hide_plots:
            plt.pause(0.2)

        if meta.isplots_S5 >= 3:
            # Setup the figure
            fig = plt.figure(5304)
            fig.set_size_inches(8, 6, forward=True)
            fig.clf()
            ax = fig.gca()
            if isTitle:
                ax.set_title(f'{meta.eventlabel} - Channel {channel} - '
                             f'{fitter}')
            ax.set_ylabel('Normalized Flux - 1 (ppm)', size=14)
            ax.set_xlabel(str(lc.time_units), size=14)
            fig.patch.set_facecolor('white')

            # Plot the unbinned data without errorbars
            ax.plot(time, flux, '.', c='k', zorder=0, alpha=0.01)
            # Plot the binned data with errorbars
            ax.errorbar(binned_time, binned_flux, yerr=binned_unc, fmt='.',
                        color=color, zorder=1)
            # Plot the physical model
            ax.plot(new_timet, model_phys, '.', ls='', ms=2, color='0.3',
                    zorder=10)

            # Set nice axis limits
            ax.set_ylim(-3*sigma, max_astro+3*sigma)
            ax.set_xlim(np.ma.min(time), np.ma.max(time))
            # Save/show the figure
            if lc.white:
                fname_tag = 'white'
            else:
                ch_number = str(channel).zfill(len(str(lc.nchannel)))
                fname_tag = f'ch{ch_number}'
            fname = (f'figs{os.sep}fig5304_{fname_tag}_phaseVariations'
                     f'_{fitter}' + plots.get_filetype())
            fig.savefig(meta.outputdir+fname, bbox_inches='tight', dpi=300)
            if not meta.hide_plots:
                plt.pause(0.2)


@plots.apply_style
def plot_rms(lc, model, meta, fitter):
    """Create a RMS time-averaging plot to look for red noise. (Figs 5301)

    Parameters
    ----------
    lc : eureka.S5_lightcurve_fitting.lightcurve.LightCurve
        The lightcurve data object.
    model : eureka.S5_lightcurve_fitting.models.CompositeModel
        The fitted composite model.
    meta : eureka.lib.readECF.MetaClass
        The metadata object.
    fitter : str
        The name of the fitter (for plot filename).
    """
    if not isinstance(fitter, str):
        raise ValueError(f'Expected type str for fitter, instead received a '
                         f'{type(fitter)}')

    model_eval = model.eval(incl_GP=True)

    for channel in lc.fitted_channels:
        if 'mc3.stats' not in sys.modules:
            # If MC3 failed to load, exit for loop
            break
        flux = deepcopy(lc.flux)
        model_lc = deepcopy(model_eval)

        if lc.share and not meta.multwhite:
            time = lc.time

            # Split the arrays that have lengths of the original time axis
            flux, model_lc = split([flux, model_lc], meta.nints, channel)
        elif meta.multwhite:
            # Split the arrays that have lengths of the original time axis
            time, flux, model_lc = split([lc.time, flux, model_lc],
                                         meta.nints, channel)
        else:
            time = lc.time

        residuals = np.ma.masked_invalid(flux-model_lc)
        residuals = residuals[np.ma.argsort(time)]

        # Remove masked values
        residuals = residuals[~np.ma.getmaskarray(residuals)]
        # Compute RMS range
        maxbins = residuals.size//10
        if maxbins < 2:
            maxbins = residuals.size//2
        rms, rmslo, rmshi, stderr, binsz = time_avg(residuals,
                                                    maxbins=maxbins,
                                                    binstep=1)
        normfactor = 1e-6

        figureNumber = int('52{}'.format(str(0).zfill(len(str(lc.nchannel)))))
        fig = plt.figure(figureNumber)
        fig.set_size_inches(8, 6, forward=True)
        fig.clf()
        ax = fig.gca()
        ax.set_xscale('log')
        ax.set_yscale('log')
        ax.set_title(' Correlated Noise', size=16, pad=20)
        # our noise
        ax.plot(binsz, rms/normfactor, color='black', lw=1.5,
                label='Fit RMS', zorder=4)
        ax.fill_between(binsz, (rms-rmslo)/normfactor, (rms+rmshi)/normfactor,
                        facecolor='k', alpha=0.3, label='Fit RMS Uncertainty',
                        zorder=3)
        # expected noise
        ax.plot(binsz, stderr/normfactor, color='red', ls='-', lw=2,
                label='Gaussian Std. Err.', zorder=1)

        # Format the main axes
        ax.set_xlabel("Bin Size (N frames)", fontsize=14)
        ax.set_ylabel("RMS (ppm)", fontsize=14)
        ax.tick_params(axis='both', labelsize=12)
        ax.legend(loc=1)

        # Add second x-axis using time instead of N-binned
        dt = np.ma.min(np.ma.diff(time))*24*3600

        def t_N(N):
            return N*dt

        def N_t(t):
            return t/dt

        ax2 = ax.secondary_xaxis('top', functions=(t_N, N_t))
        ax2.set_xlabel('Bin Size (seconds)', fontsize=14)
        ax2.tick_params(axis='both', labelsize=12)

        if lc.white:
            fname_tag = 'white'
        else:
            ch_number = str(channel).zfill(len(str(lc.nchannel)))
            fname_tag = f'ch{ch_number}'
        fname = (f'figs{os.sep}fig5301_{fname_tag}_RMS_TimeAveraging_{fitter}'
                 + plots.get_filetype())
        plt.savefig(meta.outputdir+fname, bbox_inches='tight', dpi=300)
        if not meta.hide_plots:
            plt.pause(0.2)


@plots.apply_style
def plot_corner(samples, lc, meta, freenames, fitter):
    """Plot a corner plot. (Figs 5501)

    Parameters
    ----------
    samples : ndarray
        The samples produced by the sampling algorithm.
    lc : eureka.S5_lightcurve_fitting.lightcurve.LightCurve
        The lightcurve data object.
    freenames : iterable
        The names of the fitted parameters.
    meta : eureka.lib.readECF.MetaClass
        The metadata object.
    fitter : str
        The name of the fitter (for plot filename).
    """
    ndim = len(freenames)+1  # One extra for the 1D histogram

    # Don't allow offsets or scientific notation in tick labels
    old_useOffset = rcParams['axes.formatter.useoffset']
    old_xtick_labelsize = rcParams['xtick.labelsize']
    old_ytick_labelsize = rcParams['ytick.labelsize']
    old_constrained_layout = rcParams['figure.constrained_layout.use']
    rcParams['axes.formatter.useoffset'] = False
    rcParams['xtick.labelsize'] = 10
    rcParams['ytick.labelsize'] = 10
    rcParams['figure.constrained_layout.use'] = False

    fig = plt.figure(5501)
    fig.set_size_inches(ndim*1.4, ndim*1.4, forward=True)
    fig.clf()
    fig = corner.corner(samples, fig=fig, quantiles=[0.16, 0.5, 0.84],
                        max_n_ticks=3, labels=freenames, show_titles=True,
                        title_fmt='.3', title_kwargs={"fontsize": 10},
                        label_kwargs={"fontsize": 10}, fontsize=10,
                        labelpad=0.25)

    if lc.white:
        fname_tag = 'white'
    else:
        ch_number = str(lc.channel).zfill(len(str(lc.nchannel)))
        fname_tag = f'ch{ch_number}'
    fname = (f'figs{os.sep}fig5501_{fname_tag}_corner_{fitter}'
             + plots.get_filetype())
    fig.savefig(meta.outputdir+fname, bbox_inches='tight', pad_inches=0.05,
                dpi=300)
    if not meta.hide_plots:
        plt.pause(0.2)

    rcParams['axes.formatter.useoffset'] = old_useOffset
    rcParams['xtick.labelsize'] = old_xtick_labelsize
    rcParams['ytick.labelsize'] = old_ytick_labelsize
    rcParams['figure.constrained_layout.use'] = old_constrained_layout


@plots.apply_style
def plot_chain(samples, lc, meta, freenames, fitter='emcee', burnin=False,
               nburn=0, nrows=3, ncols=4, nthin=1):
    """Plot the evolution of the chain to look for temporal trends. (Figs 5303)

    Parameters
    ----------
    samples : ndarray
        The samples produced by the sampling algorithm.
    lc : eureka.S5_lightcurve_fitting.lightcurve.LightCurve
        The lightcurve data object.
    meta : eureka.lib.readECF.MetaClass
        The metadata object.
    freenames : iterable
        The names of the fitted parameters.
    fitter : str; optional
        The name of the fitter (for plot filename). Defaults to 'emcee'.
    burnin : bool; optional
        Whether or not the samples include the burnin phase. Defaults to False.
    nburn : int; optional
        The number of burn-in steps that are discarded later. Defaults to 0.
    nrows : int; optional
        The number of rows to make per figure. Defaults to 3.
    ncols : int; optional
        The number of columns to make per figure. Defaults to 4.
    nthin : int; optional
        If >1, the plot will use every nthin point to help speed up
        computation and reduce clutter on the plot. Defaults to 1.
    """
    nsubplots = nrows*ncols
    nplots = int(np.ceil(len(freenames)/nsubplots))

    k = 0
    for plot_number in range(nplots):
        fig = plt.figure(5303)
        fig.set_size_inches(6*ncols, 4*nrows, forward=True)
        fig.clf()
        axes = fig.subplots(nrows, ncols, sharex=True)

        for j in range(ncols):
            for i in range(nrows):
                if k >= samples.shape[2]:
                    axes[i][j].set_axis_off()
                    continue
                vals = samples[::nthin, :, k]
                xvals = np.arange(samples.shape[0])[::nthin]
                n3sig, n2sig, n1sig, med, p1sig, p2sig, p3sig = \
                    np.percentile(vals, [0.15, 2.5, 16, 50, 84, 97.5, 99.85],
                                  axis=1)
                axes[i][j].fill_between(xvals, n3sig, p3sig, alpha=0.2,
                                        label=r'3$\sigma$')
                axes[i][j].fill_between(xvals, n2sig, p2sig, alpha=0.2,
                                        label=r'2$\sigma$')
                axes[i][j].fill_between(xvals, n1sig, p1sig, alpha=0.2,
                                        label=r'1$\sigma$')
                axes[i][j].plot(xvals, med, label='Median')
                axes[i][j].set_ylabel(freenames[k])
                axes[i][j].set_xlim(0, samples.shape[0]-1)
                for arr in [n3sig, n2sig, n1sig, med, p1sig, p2sig, p3sig]:
                    # Add some horizontal lines to make movement in walker
                    # population more obvious
                    axes[i][j].axhline(arr[0], ls='dotted', c='k', lw=1)
                if burnin and nburn > 0:
                    axes[i][j].axvline(nburn, ls='--', c='k',
                                       label='End of Burn-In')
                add_legend = ((j == (ncols-1) and i == (nrows//2)) or
                              (k == samples.shape[2]-1))
                if add_legend:
                    axes[i][j].legend(loc=6, bbox_to_anchor=(1.01, 0.5))
                k += 1
        fig.get_layout_engine().set(h_pad=0)

        if lc.white:
            fname_tag = 'white'
        else:
            ch_number = str(lc.channel).zfill(len(str(lc.nchannel)))
            fname_tag = f'ch{ch_number}'
        fname = f'figs{os.sep}fig5303_{fname_tag}'
        if burnin:
            fname += '_burninchain'
        else:
            fname += '_chain'
        fname += '_'+fitter
        if nplots > 1:
            fname += f'_plot{plot_number+1}of{nplots}'
        fname += plots.get_filetype()
        fig.savefig(meta.outputdir+fname, bbox_inches='tight',
                    pad_inches=0.05, dpi=300)
        if not meta.hide_plots:
            plt.pause(0.2)


@plots.apply_style
def plot_res_distr(lc, model, meta, fitter):
    """Plot the normalized distribution of residuals + a Gaussian. (Fig 5302)

    Parameters
    ----------
    lc : eureka.S5_lightcurve_fitting.lightcurve.LightCurve
        The lightcurve data object.
    model : eureka.S5_lightcurve_fitting.models.CompositeModel
        The fitted composite model.
    meta : eureka.lib.readECF.MetaClass
        The metadata object.
    fitter : str
        The name of the fitter (for plot filename).
    """
    if not isinstance(fitter, str):
        raise ValueError(f'Expected type str for fitter, instead received a '
                         f'{type(fitter)}')

    model_eval = model.eval(incl_GP=True)

    for channel in lc.fitted_channels:
        fig = plt.figure(5302)
        fig.set_size_inches(8, 6, forward=True)
        fig.clf()

        flux = deepcopy(lc.flux)
        unc = deepcopy(lc.unc_fit)
        model_lc = deepcopy(model_eval)

        if lc.share or meta.multwhite:
            # Split the arrays that have lengths of the original time axis
            flux, unc, model_lc = split([flux, unc, model_lc],
                                        meta.nints, channel)

        residuals = flux - model_lc
        hist_vals = residuals/unc
        # Mask out any infinities or nans
        hist_vals = np.ma.masked_invalid(hist_vals)

        n, bins, patches = plt.hist(hist_vals, alpha=0.5, color='b',
                                    edgecolor='b', lw=1)
        x = np.linspace(-4., 4., 200)
        px = stats.norm.pdf(x, loc=0, scale=1)
        plt.plot(x, px*(bins[1]-bins[0])*len(residuals), 'k-', lw=2)
        plt.xlabel("Residuals/Uncertainty", fontsize=14)
        if lc.white:
            fname_tag = 'white'
        else:
            ch_number = str(channel).zfill(len(str(lc.nchannel)))
            fname_tag = f'ch{ch_number}'
        fname = (f'figs{os.sep}fig5302_{fname_tag}_res_distri_{fitter}'
                 + plots.get_filetype())
        plt.savefig(meta.outputdir+fname, bbox_inches='tight', dpi=300)
        if not meta.hide_plots:
            plt.pause(0.2)


@plots.apply_style
def plot_GP_components(lc, model, meta, fitter, isTitle=True):
    """Plot the lightcurve + GP model + residuals (Figs 5102)

    Parameters
    ----------
    lc : eureka.S5_lightcurve_fitting.lightcurve.LightCurve
        The lightcurve data object.
    model : eureka.S5_lightcurve_fitting.models.CompositeModel
        The fitted composite model.
    meta : eureka.lib.readECF.MetaClass
        The metadata object.
    fitter : str
        The name of the fitter (for plot filename).
    isTitle : bool; optional
        Should figure have a title. Defaults to True.
    """
    if not isinstance(fitter, str):
        raise ValueError(f'Expected type str for fitter, instead received a '
                         f'{type(fitter)}')

    model_eval = model.eval()
    model_GP = model.GPeval(model_eval)
    model_with_GP = model_eval + model_GP

    for i, channel in enumerate(lc.fitted_channels):
        flux = deepcopy(lc.flux)
        unc = deepcopy(lc.unc_fit)
        model_lc = deepcopy(model_with_GP)
        model_GP_component = deepcopy(model_GP)
        color = lc.colors[i]

        if lc.share and not meta.multwhite:
            time = lc.time
            # Split the arrays that have lengths of the original time axis
            flux, unc, model_lc, model_GP_component = \
                split([flux, unc, model_lc, model_GP_component],
                      meta.nints, channel)
        elif meta.multwhite:
            # Split the arrays that have lengths of the original time axis
            time, flux, unc, model_lc, model_GP_component = \
                split([lc.time, flux, unc, model_lc, model_GP_component],
                      meta.nints, channel)
        else:
            time = lc.time

        residuals = flux - model_lc
<<<<<<< HEAD

        if not meta.nbin_plot or meta.nbin_plot > len(time):
             overplot_binned = False
        else:
            nbin_plot = meta.nbin_plot
            binned_time = util.binData_time(time, time, nbin=nbin_plot)
            binned_flux = util.binData_time(flux, time, nbin=nbin_plot)
            binned_unc = util.binData_time(unc, time, nbin=nbin_plot, err=True)
            #binned_normflux = util.binData_time(flux/model_sys - gp, time,
            #                                    nbin=nbin_plot)
            binned_res = util.binData_time(residuals, time, nbin=nbin_plot)
            binned_color = plots.darken_color(color)
            overplot_binned = True

        fig = plt.figure(5102, figsize=(8, 6))
        plt.clf()
=======
        fig = plt.figure(5102)
        fig.set_size_inches(8, 6, forward=True)
        fig.clf()
>>>>>>> 1f963448
        ax = fig.subplots(3, 1)
        ax[0].errorbar(time, flux, yerr=unc, fmt='.', color=color, alpha=0.1)
        if overplot_binned:
            ax[0].errorbar(binned_time, binned_flux, yerr=binned_unc, 
                           fmt='.', color='w', ecolor=binned_color, mec=binned_color)
        
        ax[0].plot(time, model_lc, '.', ls='', ms=1, color='0.3',
                   zorder=10)
        if isTitle:
            ax[0].set_title(f'{meta.eventlabel} - Channel {channel} - '
                            f'{fitter}')
        ax[0].set_ylabel('Normalized Flux', size=14)
        ax[0].set_xticks([])

        ax[1].plot(time, model_GP_component*1e6, '.', color=color, alpha=0.3)
        ax[1].set_ylabel('GP Term (ppm)', size=14)
        ax[1].set_xticks([])

        ax[2].errorbar(time, residuals*1e6, yerr=unc*1e6, fmt='.', 
                       color=color, mec=color, alpha=0.1)
        if overplot_binned:
            ax[2].errorbar(binned_time, binned_res*1e6, yerr-binned_unc*1e6, 
                           fmt='.', color='w', ecolor=binned_color, mec=binned_color)
        ax[2].axhline(0, color='0.3', zorder=10)
        ax[2].set_ylabel('Residuals (ppm)', size=14)
        ax[2].set_xlabel(str(lc.time_units), size=14)

        fig.get_layout_engine().set(hspace=0, h_pad=0)
        fig.align_ylabels(ax)

        if lc.white:
            fname_tag = 'white'
        else:
            ch_number = str(channel).zfill(len(str(lc.nchannel)))
            fname_tag = f'ch{ch_number}'
        fname = (f'figs{os.sep}fig5102_{fname_tag}_lc_GP_{fitter}'
                 + plots.get_filetype())
        fig.savefig(meta.outputdir+fname, bbox_inches='tight', dpi=300)
        if not meta.hide_plots:
            plt.pause(0.2)


@plots.apply_style
def plot_eclipse_map(lc, flux_maps, meta, fitter):
    """Plot fitted eclipse map and lat-lon slices (Figs 5105)

    Parameters
    ----------
    lc : eureka.S5_lightcurve_fitting.lightcurve.LightCurve
        The lightcurve data object.
    flux_maps : array
        The posterior distribution of the fitted maps
    meta : eureka.lib.readECF.MetaClass
        The metadata object.
    fitter : str
        The name of the fitter (for plot filename).
    """
    for i, channel in enumerate(lc.fitted_channels):
        fig = plt.figure(5105)
        fig.set_size_inches(12, 3, forward=True)
        fig.clf()
        axs = fig.subplots(1, 3, width_ratios=[1.4, 1, 1])

        lons = np.linspace(-180, 180, np.shape(flux_maps)[2])
        lats = np.linspace(-90, 90, np.shape(flux_maps)[1])

        # Quantiles
        p1 = 0.841
        p2 = 0.977
        p3 = 0.998

        # Plot median map
        ca = axs[0].contourf(lons, lats,
                             np.quantile(1e6*flux_maps[:], 0.5, axis=0),
                             cmap='RdBu_r')
        axs[0].axhline(0, color='C0', ls='--')
        axs[0].axvline(0, color='C3', ls='--')
        axs[0].set_xticks([-180, -90, 0, 90, 180])
        axs[0].set_yticks([-90, -45, 0, 45, 90])
        axs[0].set_xlim([-180, 180])
        axs[0].set_ylim([-90, 90])
        fig.colorbar(ca, ax=axs[0], pad=-0.04,
                     label=r'$F_{\rm p}/F_{\rm s}$ (ppm)')

        # Plot slice along equator
        lat0 = int(np.shape(flux_maps)[2]/2)
        axs[1].fill_between(lons,
                            1e6*np.quantile(flux_maps[:, lat0], p1, axis=0),
                            1e6*np.quantile(flux_maps[:, lat0], 1-p1, axis=0),
                            color='C0', alpha=0.3, ls='None')
        axs[1].fill_between(lons,
                            1e6*np.quantile(flux_maps[:, lat0], p2, axis=0),
                            1e6*np.quantile(flux_maps[:, lat0], 1-p2, axis=0),
                            color='C0', alpha=0.3, ls='None')
        axs[1].fill_between(lons,
                            1e6*np.quantile(flux_maps[:, lat0], p3, axis=0),
                            1e6*np.quantile(flux_maps[:, lat0], 1-p3, axis=0),
                            color='C0', alpha=0.3, ls='None')
        axs[1].set_xlim([-180, 180])
        axs[1].set_xticks([-180, -90, 0, 90, 180])

        # Plot slice along equator
        lon0 = int(np.shape(flux_maps)[1]/2)
        axs[2].fill_between(
            lats,
            1e6*np.quantile(flux_maps[:, :, lon0], p1, axis=0),
            1e6*np.quantile(flux_maps[:, :, lon0], 1-p1, axis=0),
            color='C3', alpha=0.3, ls='None')
        axs[2].fill_between(
            lats,
            1e6*np.quantile(flux_maps[:, :, lon0], p2, axis=0),
            1e6*np.quantile(flux_maps[:, :, lon0], 1-p2, axis=0),
            color='C3', alpha=0.3, ls='None')
        axs[2].fill_between(
            lats,
            1e6*np.quantile(flux_maps[:, :, lon0], p3, axis=0),
            1e6*np.quantile(flux_maps[:, :, lon0], 1-p3, axis=0),
            color='C3', alpha=0.3, ls='None')
        axs[2].set_xlim([-90, 90])
        axs[2].set_xticks([-90, -45, 0, 45, 90])

        axs[0].set_title('Median Map')
        axs[1].set_title('Flux Along Equator')
        axs[2].set_title(r'Flux Along 0$^{\circ}$ Longitude')
        axs[0].set_ylabel('Latitude', labelpad=-10)
        axs[0].set_xlabel('Longitude')
        axs[1].set_xlabel('Longitude')
        axs[2].set_xlabel('Latitude')
        axs[1].set_ylabel(r'$F_{\rm p}/F_{\rm s}$ (ppm)')
        axs[2].set_ylabel(r'$F_{\rm p}/F_{\rm s}$ (ppm)')

        fig.get_layout_engine().set(wspace=0.05, w_pad=0)

        if lc.white:
            fname_tag = 'white'
        else:
            ch_number = str(channel).zfill(len(str(lc.nchannel)))
            fname_tag = f'ch{ch_number}'
        fname = (f'figs{os.sep}fig5105_{fname_tag}_eclipseMap_{fitter}' +
                 plots.get_filetype())

        fig.savefig(meta.outputdir+fname, bbox_inches='tight', dpi=300)
        if not meta.hide_plots:
            plt.pause(0.2)


@plots.apply_style
def plot_fleck_star(lc, model, meta, fitter):
    """Plot the location and contrast of the fleck star spots (Figs 5307)

    Parameters
    ----------
    lc : eureka.S5_lightcurve_fitting.lightcurve.LightCurve
        The lightcurve data object.
    model : eureka.S5_lightcurve_fitting.models.CompositeModel
        The fitted composite model.
    meta : eureka.lib.readECF.MetaClass
        The metadata object.
    fitter : str
        The name of the fitter (for plot filename).
    """
    for c in range(lc.nchannel_fitted):
        channel = lc.fitted_channels[c]
        if lc.nchannel_fitted > 1:
            chan = channel
        else:
            chan = 0

        # Initialize PlanetParams object
        pl_params = PlanetParams(model, 0, chan)

        # create arrays to hold values
        spotrad = np.zeros(0)
        spotlat = np.zeros(0)
        spotlon = np.zeros(0)

        for n in range(pl_params.nspots):
            # read radii, latitudes, longitudes, and contrasts
            if n > 0:
                spot_id = f'{n}'
            else:
                spot_id = ''
            spotrad = np.concatenate([
                spotrad, [getattr(pl_params, f'spotrad{spot_id}'),]])
            spotlat = np.concatenate([
                spotlat, [getattr(pl_params, f'spotlat{spot_id}'),]])
            spotlon = np.concatenate([
                spotlon, [getattr(pl_params, f'spotlon{spot_id}'),]])

        if pl_params.spotnpts is None:
            # Have a default spotnpts for fleck
            pl_params.spotnpts = 300

        fig = plt.figure(5307)
        fig.set_size_inches(8, 6, forward=True)
        fig.clf()
        ax = fig.gca()
        star = fleck.Star(spot_contrast=pl_params.spotcon,
                          u_ld=pl_params.u,
                          rotation_period=pl_params.spotrot)
        ax = star.plot(spotlon[:, None]*unit.deg,
                       spotlat[:, None]*unit.deg,
                       spotrad[:, None],
                       pl_params.spotstari*unit.deg,
                       planet=pl_params, time=pl_params.t0, ax=ax)

        if lc.white:
            fname_tag = 'white'
        else:
            ch_number = str(channel).zfill(len(str(lc.nchannel)))
            fname_tag = f'ch{ch_number}'
        fname = (f'figs{os.sep}fig5307_{fname_tag}_fleck_star_{fitter}'
                 + plots.get_filetype())
        fig.savefig(meta.outputdir+fname, bbox_inches='tight', dpi=300)
        if not meta.hide_plots:
            plt.pause(0.2)


@plots.apply_style
def plot_harmonica_string(lc, model, meta, fitter, isTitle=True):
    """Plot the Harmonica string (Figs 5309)

    Parameters
    ----------
    lc : eureka.S5_lightcurve_fitting.lightcurve.LightCurve
        The lightcurve data object.
    model : eureka.S5_lightcurve_fitting.models.CompositeModel
        The fitted composite model.
    meta : eureka.lib.readECF.MetaClass
        The metadata object.
    fitter : str
        The name of the fitter (for plot filename).
    isTitle : bool; optional
        Should figure have a title. Defaults to True.
    """
    for c in range(lc.nchannel_fitted):
        channel = lc.fitted_channels[c]
        if lc.nchannel_fitted > 1:
            chan = channel
        else:
            chan = 0

        # Initialize PlanetParams object
        pl_params = PlanetParams(model, 0, chan)

        # Make the transit model
        ht = HarmonicaTransit()
        ht.set_planet_transmission_string(pl_params.ab)

        # Compute the transmission string
        theta = np.linspace(-np.pi, np.pi, 1000)
        string = ht.get_planet_transmission_string(theta)

        fig = plt.figure(5309)
        fig.set_size_inches(8, 6, forward=True)
        fig.clf()
        ax = fig.gca()
        ax.set_aspect("equal", "datalim")
        if isTitle:
            ax.set_title(f'{meta.eventlabel} - Channel {channel} - '
                         f'{fitter}')
        plt.plot(string*np.cos(theta), string*np.sin(theta),
                 c='C0', lw=2.5, label="Transmission string")
        plt.plot(pl_params.ab[0] * np.cos(theta),
                 pl_params.ab[0] * np.sin(theta),
                 c='0.7', ls="--", label="Reference circle")
        plt.xlabel("Planet x / Stellar Radius", fontsize=12)
        plt.ylabel("Planet y / Stellar Radius", fontsize=12)

        if lc.white:
            fname_tag = 'white'
        else:
            ch_number = str(channel).zfill(len(str(lc.nchannel)))
            fname_tag = f'ch{ch_number}'
        fname = (f'figs{os.sep}fig5309_{fname_tag}_harmonica_string_{fitter}'
                 + plots.get_filetype())
        fig.savefig(meta.outputdir+fname, bbox_inches='tight', dpi=300)
        if not meta.hide_plots:
            plt.pause(0.2)<|MERGE_RESOLUTION|>--- conflicted
+++ resolved
@@ -664,7 +664,6 @@
             time = lc.time
 
         residuals = flux - model_lc
-<<<<<<< HEAD
 
         if not meta.nbin_plot or meta.nbin_plot > len(time):
              overplot_binned = False
@@ -679,13 +678,10 @@
             binned_color = plots.darken_color(color)
             overplot_binned = True
 
-        fig = plt.figure(5102, figsize=(8, 6))
-        plt.clf()
-=======
         fig = plt.figure(5102)
         fig.set_size_inches(8, 6, forward=True)
         fig.clf()
->>>>>>> 1f963448
+
         ax = fig.subplots(3, 1)
         ax[0].errorbar(time, flux, yerr=unc, fmt='.', color=color, alpha=0.1)
         if overplot_binned:
