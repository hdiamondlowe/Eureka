--- conflicted
+++ resolved
@@ -549,64 +549,7 @@
             plt.pause(0.2)
 
 
-<<<<<<< HEAD
 @plots.apply_style
-def plot_trace(trace, model, lc, freenames, meta, fitter='nuts', compact=False,
-               **kwargs):
-    """Plot the evolution of the trace to look for temporal trends. (Figs 5305)
-
-    Parameters
-    ----------
-    trace : pymc3.backends.base.MultiTrace or arviz.InferenceData
-        A ``MultiTrace`` or ArviZ ``InferenceData`` object that contains the
-        samples.
-    model :
-
-    lc : eureka.S5_lightcurve_fitting.lightcurve.LightCurve
-        The lightcurve data object.
-    freenames : iterable
-        The names of the fitted parameters.
-    meta : eureka.lib.readECF.MetaClass
-        The metadata object.
-    fitter : str; optional
-        The name of the fitter (for plot filename). Defaults to 'nuts'.
-    compact: bool; optional
-        Plot multidimensional variables in a single plot. Defailts to False.
-    **kwargs : dict
-        Additional keyword arguments to pass to pm.traceplot.
-    """
-
-    max_subplots = az_rcParams['plot.max_subplots'] // 2
-    nplots = int(np.ceil(len(freenames)/max_subplots))
-    npanels = min([len(freenames), max_subplots])
-
-    for i in range(nplots):
-        with model.model:
-            ax = az.plot_trace(trace,
-                               var_names=freenames[i*npanels:(i+1)*npanels],
-                               compact=compact, show=False, **kwargs)
-        fig = ax[0][0].figure
-
-        if lc.white:
-            fname_tag = 'white'
-        else:
-            ch_number = str(lc.channel).zfill(len(str(lc.nchannel)))
-            fname_tag = f'ch{ch_number}'
-        fname = f'figs{os.sep}fig5305_{fname_tag}_trace'
-        fname += '_'+fitter
-        fname += f'figure{i+1}of{nplots}'
-        fname += plots.get_filetype()
-        fig.savefig(meta.outputdir+fname, bbox_inches='tight',
-                    pad_inches=0.05, dpi=300)
-        if not meta.hide_plots:
-            plt.pause(0.2)
-        else:
-            plt.close(fig)
-
-
-@plots.apply_style
-=======
->>>>>>> cd917637
 def plot_res_distr(lc, model, meta, fitter):
     """Plot the normalized distribution of residuals + a Gaussian. (Fig 5302)
 
@@ -922,87 +865,7 @@
             plt.pause(0.2)
 
 
-<<<<<<< HEAD
 @plots.apply_style
-def plot_starry_star(lc, model, meta, fitter):
-    """Plot the location and contrast of the starry star spots (Figs 5308)
-
-    Parameters
-    ----------
-    lc : eureka.S5_lightcurve_fitting.lightcurve.LightCurve
-        The lightcurve data object.
-    model : eureka.S5_lightcurve_fitting.differentiable_models.CompositePyMC3Model  # noqa: E501
-        The fitted composite model.
-    meta : eureka.lib.readECF.MetaClass
-        The metadata object.
-    fitter : str
-        The name of the fitter (for plot filename).
-    """
-    for c in range(lc.nchannel_fitted):
-        channel = lc.fitted_channels[c]
-        if lc.nchannel_fitted > 1:
-            chan = channel
-        else:
-            chan = 0
-
-        # Initialize PlanetParams object
-        pl_params = PlanetParams(model, 0, chan, eval=True)
-
-        # create arrays to hold values
-        spotrad = np.zeros(0)
-        spotlat = np.zeros(0)
-        spotlon = np.zeros(0)
-        spotcon = np.zeros(0)
-
-        for n in range(pl_params.nspots):
-            # read radii, latitudes, longitudes, and contrasts
-            if n > 0:
-                spot_id = f'{n}'
-            else:
-                spot_id = ''
-            spotrad = np.concatenate([
-                spotrad, [getattr(pl_params, f'spotrad{spot_id}'),]])
-            spotlat = np.concatenate([
-                spotlat, [getattr(pl_params, f'spotlat{spot_id}'),]])
-            spotlon = np.concatenate([
-                spotlon, [getattr(pl_params, f'spotlon{spot_id}'),]])
-            spotcon = np.concatenate([
-                spotcon, [getattr(pl_params, f'spotcon{spot_id}'),]])
-
-        # Apply some conversions since inputs are in fleck units
-        spotrad *= 90
-        spotcon = 1-spotcon
-
-        if pl_params.spotnpts is None:
-            # Have a default spotnpts for starry
-            pl_params.spotnpts = 30
-
-        # Initialize map object and add spots
-        map = starry.Map(ydeg=pl_params.spotnpts,
-                         inc=pl_params.spotstari)
-        for n in range(pl_params.nspots):
-            map.spot(contrast=spotcon[n], radius=spotrad[n],
-                     lat=spotlat[n], lon=spotlon[n])
-
-        fig = plt.figure(5308, figsize=(8, 6))
-        plt.clf()
-        ax = fig.gca()
-        map.show(ax=ax)
-        if lc.white:
-            fname_tag = 'white'
-        else:
-            ch_number = str(channel).zfill(len(str(lc.nchannel)))
-            fname_tag = f'ch{ch_number}'
-        fname = (f'figs{os.sep}fig5308_{fname_tag}_starry_star_{fitter}'
-                 + plots.get_filetype())
-        fig.savefig(meta.outputdir+fname, bbox_inches='tight', dpi=300)
-        if not meta.hide_plots:
-            plt.pause(0.2)
-
-
-@plots.apply_style
-=======
->>>>>>> cd917637
 def plot_harmonica_string(lc, model, meta, fitter, isTitle=True):
     """Plot the Harmonica string (Figs 5309)
 
