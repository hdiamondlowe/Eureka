import numpy as np
try:
    import pymc3 as pm
    import pymc3_ext as pmx
except:
    # PyMC3 hasn't been installed
    pass
from astropy import table

from .likelihood import computeRedChiSq, update_uncertainty
from . import plots_s5 as plots
from .fitters import group_variables, load_old_fitparams, save_fit
from ..lib.split_channels import get_trim


def exoplanetfitter(lc, model, meta, log, calling_function='exoplanet',
                    **kwargs):
    """Perform sampling using exoplanet.

    Parameters
    ----------
    lc: eureka.S5_lightcurve_fitting.lightcurve.LightCurve
        The lightcurve data object
    model: eureka.S5_lightcurve_fitting.models.CompositeModel
        The composite model to fit
    meta : eureka.lib.readECF.MetaClass
        The metadata object.
    log: logedit.Logedit
        The open log in which notes from this step can be added.
    calling_function: str, optional
        The fitter that is being run (e.g. may be 'emcee' if running lsqfitter
        to initialize emcee walkers). Defailts to 'exoplanet'.
    **kwargs:
        Arbitrary keyword arguments.

    Returns
    -------
    best_model: eureka.S5_lightcurve_fitting.models.CompositeModel
        The composite model after fitting

    Notes
    -----
    History:

    - April 6, 2022 Taylor Bell
        Initial version.
    """
    # Group the different variable types
<<<<<<< HEAD
    freenames, freepars, prior1, prior2, priortype, indep_vars = \
        group_variables(model)
    if meta.old_fitparams is not None:
=======
    freenames = lc.freenames
    freepars = group_variables(model)[0]
    if hasattr(meta, 'old_fitparams') and meta.old_fitparams is not None:
>>>>>>> 56973c15
        freepars = load_old_fitparams(meta, log, lc.channel, freenames)

    model.setup(lc.time, lc.flux, lc.unc)

    start = {}
    for name, val in zip(freenames, freepars):
        start[name] = val
    model.update(freepars)

    # Plot starting point
    if meta.isplots_S5 >= 1:
        plots.plot_fit(lc, model, meta,
                       fitter=calling_function+'StartingPoint')
        # Plot GP starting point
        if model.GP:
            plots.plot_GP_components(lc, model, meta,
                                     fitter=calling_function+'StartingPoint')

    log.writelog('Running exoplanet optimizer...')
    with model.model:
        map_soln = pmx.optimize(start=start)

    # Get the best fit params
    fit_params = np.array([map_soln[name] for name in freenames])
    model.update(fit_params)
    lc.unc_fit = update_uncertainty(fit_params, lc.nints, lc.unc, freenames,
                                    lc.nchannel_fitted)

    t_results = table.Table([freenames, fit_params],
                            names=("Parameter", "Mean"))

    # Save the fit ASAP
    save_fit(meta, lc, model, calling_function, t_results, freenames)

    # Compute reduced chi-squared
    chi2red = computeRedChiSq(lc, log, model, meta, freenames)

    log.writelog('\nEXOPLANET RESULTS:')
    for i in range(len(freenames)):
        if 'scatter_mult' in freenames[i]:
            chan = freenames[i].split('_ch')[-1].split('_')[0]
            if chan.isnumeric():
                chan = int(chan)
            else:
                chan = 0
            trim1, trim2 = get_trim(meta.nints, chan)
            unc = np.ma.median(lc.unc[trim1:trim2])
            scatter_ppm = 1e6*fit_params[i]*unc
            log.writelog(f'{freenames[i]}: {fit_params[i]}; {scatter_ppm} ppm')
        else:
            log.writelog(f'{freenames[i]}: {fit_params[i]}')
    log.writelog('')

    # Plot fit
    if meta.isplots_S5 >= 1:
        plots.plot_fit(lc, model, meta, fitter=calling_function)

    # Plot GP fit + components
    if model.GP and meta.isplots_S5 >= 1:
        plots.plot_GP_components(lc, model, meta, fitter=calling_function)

    # Zoom in on phase variations
    if (meta.isplots_S5 >= 1 and ('Y10' in freenames or
                                  'Y11' in freenames or
                                  'sinusoid_pc' in meta.run_myfuncs)):
        plots.plot_phase_variations(lc, model, meta, fitter=calling_function)

    # Plot Allan plot
    if meta.isplots_S5 >= 3 and calling_function == 'exoplanet':
        # This plot is only really useful if you're actually using the
        # exoplanet fitter, otherwise don't make it
        plots.plot_rms(lc, model, meta, fitter=calling_function)

    # Plot residuals distribution
    if meta.isplots_S5 >= 3 and calling_function == 'exoplanet':
        plots.plot_res_distr(lc, model, meta, fitter=calling_function)

    # Make a new model instance
    model.chi2red = chi2red
    model.fit_params = fit_params

    return model


def nutsfitter(lc, model, meta, log, **kwargs):
    """Perform sampling using PyMC3 NUTS sampler.

    Parameters
    ----------
    lc : eureka.S5_lightcurve_fitting.lightcurve.LightCurve
        The lightcurve data object
    model : eureka.S5_lightcurve_fitting.models.CompositeModel
        The composite model to fit
    meta : eureka.lib.readECF.MetaClass
        The metadata object
    log : logedit.Logedit
        The open log in which notes from this step can be added.
    **kwargs : dict
        Arbitrary keyword arguments.

    Returns
    -------
    best_model : eureka.S5_lightcurve_fitting.models.CompositeModel
        The composite model after fitting

    Notes
    -----
    History:

    - October 5, 2022 Taylor Bell
        Initial version.
    """
    # Group the different variable types
<<<<<<< HEAD
    freenames, freepars, prior1, prior2, priortype, indep_vars = \
        group_variables(model)
    if meta.old_fitparams is not None:
=======
    freenames = lc.freenames
    freepars = group_variables(model)[0]
    if hasattr(meta, 'old_fitparams') and meta.old_fitparams is not None:
>>>>>>> 56973c15
        freepars = load_old_fitparams(meta, log, lc.channel, freenames)
    ndim = len(freenames)

    model.setup(lc.time, lc.flux, lc.unc)

    start = {}
    for name, val in zip(freenames, freepars):
        start[name] = val
    model.update(freepars)

    # Plot starting point
    if meta.isplots_S5 >= 1:
        plots.plot_fit(lc, model, meta,
                       fitter='nutsStartingPoint')
        # Plot GP starting point
        if model.GP:
            plots.plot_GP_components(lc, model, meta,
                                     fitter='nutsStartingPoint')

    log.writelog('Running PyMC3 NUTS sampler...')
    with model.model:
        trace = pmx.sample(tune=meta.tune, draws=meta.draws, start=start,
                           target_accept=meta.target_accept,
                           chains=meta.chains, cores=meta.ncpu)
        print()

        # Log detailed convergence and sampling statistics
        log.writelog('\nPyMC3 sampling statistics:', mute=(not meta.verbose))
        log.writelog(pm.summary(trace, var_names=freenames),
                     mute=(not meta.verbose))
        log.writelog('', mute=(not meta.verbose))

    samples = np.hstack([trace[name].reshape(-1, 1) for name in freenames])

    # Record median + percentiles
    q = np.percentile(samples, [16, 50, 84], axis=0)
    fit_params = q[1]  # median
    mean_params = np.mean(samples, axis=0)
    errs = np.std(samples, axis=0)

    # Create table of results
    t_results = table.Table([freenames, mean_params, q[0]-q[1], q[2]-q[1],
                             q[0], fit_params, q[2]],
                            names=("Parameter", "Mean", "-1sigma", "+1sigma",
                                   "16th", "50th", "84th"))

    upper_errs = q[2]-q[1]
    lower_errs = q[1]-q[0]

    model.update(fit_params)
    model.errs = dict(zip(freenames, errs))
    lc.unc_fit = update_uncertainty(fit_params, lc.nints, lc.unc, freenames,
                                    lc.nchannel_fitted)

    # Save the fit ASAP so plotting errors don't make you lose everything
    save_fit(meta, lc, model, 'nuts', t_results, freenames, samples)

    # Compute reduced chi-squared
    chi2red = computeRedChiSq(lc, log, model, meta, freenames)

    log.writelog('\nPYMC3 NUTS RESULTS:')
    for i in range(ndim):
        if 'scatter_mult' in freenames[i]:
            chan = freenames[i].split('_ch')[-1].split('_')[0]
            if chan.isnumeric():
                chan = int(chan)
            else:
                chan = 0
            trim1, trim2 = get_trim(meta.nints, chan)
            unc = np.ma.median(lc.unc[trim1:trim2])
            scatter_ppm = 1e6*fit_params[i]*unc
            scatter_ppm_upper = 1e6*upper_errs[i]*unc
            scatter_ppm_lower = 1e6*lower_errs[i]*unc
            log.writelog(f'{freenames[i]}: {fit_params[i]} (+{upper_errs[i]},'
                         f' -{lower_errs[i]}); {scatter_ppm} '
                         f'(+{scatter_ppm_upper}, -{scatter_ppm_lower}) ppm')
        else:
            log.writelog(f'{freenames[i]}: {fit_params[i]} (+{upper_errs[i]},'
                         f' -{lower_errs[i]})')
    log.writelog('')

    # Plot fit
    if meta.isplots_S5 >= 1:
        plots.plot_fit(lc, model, meta, fitter='nuts')

    # Plot GP fit + components
    if model.GP and meta.isplots_S5 >= 1:
        plots.plot_GP_components(lc, model, meta, fitter='nuts')

    # Zoom in on phase variations
    if (meta.isplots_S5 >= 1 and ('Y10' in freenames or
                                  'Y11' in freenames or
                                  'sinusoid_pc' in meta.run_myfuncs)):
        plots.plot_phase_variations(lc, model, meta, fitter='nuts')

    # Plot Allan plot
    if meta.isplots_S5 >= 3:
        plots.plot_rms(lc, model, meta, fitter='nuts')

    if meta.isplots_S5 >= 3:
        # Plot residuals distribution
        plots.plot_res_distr(lc, model, meta, fitter='nuts')

        # Plot trace evolution
        plots.plot_trace(trace, model, lc, freenames, meta)

    if meta.isplots_S5 >= 5:
        plots.plot_corner(samples, lc, meta, freenames, fitter='nuts')

    # Make a new model instance
    model.chi2red = chi2red
    model.fit_params = fit_params

    return model<|MERGE_RESOLUTION|>--- conflicted
+++ resolved
@@ -46,15 +46,9 @@
         Initial version.
     """
     # Group the different variable types
-<<<<<<< HEAD
-    freenames, freepars, prior1, prior2, priortype, indep_vars = \
-        group_variables(model)
-    if meta.old_fitparams is not None:
-=======
     freenames = lc.freenames
     freepars = group_variables(model)[0]
-    if hasattr(meta, 'old_fitparams') and meta.old_fitparams is not None:
->>>>>>> 56973c15
+    if meta.old_fitparams is not None:
         freepars = load_old_fitparams(meta, log, lc.channel, freenames)
 
     model.setup(lc.time, lc.flux, lc.unc)
@@ -168,15 +162,9 @@
         Initial version.
     """
     # Group the different variable types
-<<<<<<< HEAD
-    freenames, freepars, prior1, prior2, priortype, indep_vars = \
-        group_variables(model)
-    if meta.old_fitparams is not None:
-=======
     freenames = lc.freenames
     freepars = group_variables(model)[0]
-    if hasattr(meta, 'old_fitparams') and meta.old_fitparams is not None:
->>>>>>> 56973c15
+    if meta.old_fitparams is not None:
         freepars = load_old_fitparams(meta, log, lc.channel, freenames)
     ndim = len(freenames)
 
