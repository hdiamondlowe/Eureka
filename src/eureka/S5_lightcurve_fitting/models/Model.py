--- conflicted
+++ resolved
@@ -218,15 +218,6 @@
         if self.name != 'New Model':
             label += ': '+self.name
 
-<<<<<<< HEAD
-        model = self.eval(**kwargs)
-        if share and not multwhite:
-            time = self.time
-            model = model[chan*len(self.time):(chan+1)*len(self.time)]
-        if multwhite:
-            time = time[mwhites_trim[0]:mwhites_trim[1]]
-            model = model[mwhites_trim[0]:mwhites_trim[1]]
-=======
         if not share:
             channel = 0
         else:
@@ -239,7 +230,6 @@
             trim1 = np.nansum(self.mwhites_nexp[:chan])
             trim2 = trim1 + self.mwhites_nexp[chan]
             time = time[trim1:trim2]
->>>>>>> dd357339
 
         ax.plot(time, model, '.', ls='', ms=2, label=label, color=color,
                 zorder=zorder)
@@ -321,12 +311,6 @@
         if self.time is None:
             self.time = kwargs.get('time')
 
-<<<<<<< HEAD
-        if self.multwhite:
-            flux = np.ones(len(self.time))
-        else:
-            flux = np.ones(len(self.time)*self.nchan)
-=======
         if channel is None:
             nchan = self.nchannel_fitted
         else:
@@ -342,7 +326,6 @@
             flux = np.ones(len(time))
         else:
             flux = np.ones(len(self.time)*nchan)
->>>>>>> dd357339
 
         # Evaluate flux of each component
         for component in self.components:
@@ -375,12 +358,6 @@
         if self.time is None:
             self.time = kwargs.get('time')
 
-<<<<<<< HEAD
-        if self.multwhite:
-            flux = np.ones(len(self.time))
-        else:
-            flux = np.ones(len(self.time)*self.nchan)
-=======
         if channel is None:
             nchan = self.nchannel_fitted
         else:
@@ -396,7 +373,6 @@
             flux = np.ones(len(time))
         else:
             flux = np.ones(len(self.time)*nchan)
->>>>>>> dd357339
 
         # Evaluate flux at each model
         for model in self.components:
@@ -428,15 +404,9 @@
 
         # Set the default value
         if self.multwhite:
-<<<<<<< HEAD
-            flux = np.ones(len(self.time))
-        else:
-            flux = np.ones(len(self.time)*self.nchan)
-=======
             flux = np.zeros(len(self.time))
         else:
             flux = np.zeros(len(self.time)*self.nchannel_fitted)
->>>>>>> dd357339
 
         # Evaluate flux
         for model in self.components:
@@ -482,11 +452,6 @@
             new_time = self.time
 
         if self.multwhite:
-<<<<<<< HEAD
-            flux = np.ones(len(new_time))
-        else:
-            flux = np.ones(len(new_time)*self.nchan)
-=======
             if channel is not None:
                 trim1 = np.nansum(self.mwhites_nexp[:channel])
                 trim2 = trim1 + self.mwhites_nexp[channel]
@@ -496,7 +461,6 @@
             flux = np.ones(len(time))
         else:
             flux = np.ones(len(new_time)*nchan)
->>>>>>> dd357339
 
         # Evaluate flux at each model
         for model in self.components:
