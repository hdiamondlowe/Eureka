--- conflicted
+++ resolved
@@ -67,60 +67,10 @@
         # Define model type (physical, systematic, other)
         self.modeltype = 'physical'
 
-<<<<<<< HEAD
-    def eval(self, channel=None, pid=None, **kwargs):
-=======
         # Set default to not force positivity
         self.force_positivity = getattr(self, 'force_positivity', False)
 
-    @property
-    def time(self):
-        """A getter for the time."""
-        return self._time
-
-    @time.setter
-    def time(self, time_array):
-        """A setter for the time."""
-        time_array = np.ma.masked_array(time_array)
-        self._time = time_array
-        if self.transit_model is not None:
-            self.transit_model.time = time_array
-        if self.eclipse_model is not None:
-            self.eclipse_model.time = time_array
-
-    @property
-    def nints(self):
-        """A getter for the nints."""
-        return self._nints
-
-    @nints.setter
-    def nints(self, nints_array):
-        """A setter for the nints."""
-        self._nints = nints_array
-        if self.transit_model is not None:
-            self.transit_model.nints = nints_array
-        if self.eclipse_model is not None:
-            self.eclipse_model.nints = nints_array
-
-    def update(self, newparams, **kwargs):
-        """Update the model with new parameter values.
-
-        Parameters
-        ----------
-        newparams : ndarray
-            New parameter values.
-        **kwargs : dict
-            Additional parameters to pass to
-            eureka.S5_lightcurve_fitting.models.Model.update().
-        """
-        super().update(newparams, **kwargs)
-        if self.transit_model is not None:
-            self.transit_model.update(newparams, **kwargs)
-        if self.eclipse_model is not None:
-            self.eclipse_model.update(newparams, **kwargs)
-
-    def eval(self, channel=None, **kwargs):
->>>>>>> d69e64eb
+    def eval(self, channel=None, pid=None, **kwargs):
         """Evaluate the function with the given values.
 
         Parameters
