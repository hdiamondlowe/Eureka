--- conflicted
+++ resolved
@@ -320,17 +320,10 @@
                     data = optspex.clean_median_flux(data, meta, log, m)
 
                     # correct spectral curvature
-<<<<<<< HEAD
                     if (hasattr(meta, 'curvature')
                             and meta.curvature == 'correct'):
                         data, meta = straighten.straighten_trace(data, meta,
-                                                                 log)
-=======
-                    if hasattr(meta, 'curvature') and \
-                            meta.curvature == 'correct':
-                        data, meta = \
-                            straighten.straighten_trace(data, meta, log, m)
->>>>>>> 47e1eda4
+                                                                 log, m)
 
                     # Perform outlier rejection of
                     # sky background along time axis
