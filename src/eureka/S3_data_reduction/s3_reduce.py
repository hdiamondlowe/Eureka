--- conflicted
+++ resolved
@@ -316,32 +316,6 @@
                                      mute=(not meta.verbose))
                         data, meta = inst.straighten_trace(data, meta, log)
 
-<<<<<<< HEAD
-                # Create bad pixel mask (1 = good, 0 = bad)
-                # FINDME: Will want to use DQ array in the future
-                # to flag certain pixels
-                data['mask'] = (['time', 'y', 'x'],
-                                np.ones(data.flux.shape, dtype=bool))
-
-                # Check if arrays have NaNs
-                log.writelog('  Masking NaNs in data arrays...',
-                             mute=(not meta.verbose))
-                data.mask.values = util.check_nans(data.flux.values,
-                                                   data.mask.values,
-                                                   log, name='FLUX')
-                data.mask.values = util.check_nans(data.err.values,
-                                                   data.mask.values,
-                                                   log, name='ERR')
-                data.mask.values = util.check_nans(data.v0.values,
-                                                   data.mask.values,
-                                                   log, name='V0')
-
-                # Manually mask regions [colstart, colend, rowstart, rowend]
-                if hasattr(meta, 'manmask'):
-                    data = util.manmask(data, meta, log)
-
-=======
->>>>>>> 454e2587
                 # Perform outlier rejection of sky background along time axis
                 data = inst.flag_bg(data, meta, log)
 
