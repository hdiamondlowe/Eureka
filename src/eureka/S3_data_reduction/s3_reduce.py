--- conflicted
+++ resolved
@@ -222,10 +222,6 @@
                     log.writelog(message, end='\r')
 
                 # Read in data frame and header
-<<<<<<< HEAD
-                data, meta, log = inst.read(meta.segment_list[m], data, meta,
-                                            log)
-=======
                 batch = []
                 for i in range(first_file, last_file):
                     # Keep track if this is the first file - otherwise
@@ -245,7 +241,6 @@
                 data = xrio.concat(batch)
                 data.attrs['intstart'] = batch[0].attrs['intstart']
                 data.attrs['intend'] = batch[-1].attrs['intend']
->>>>>>> 4fe6fe56
 
                 # Get number of integrations and frame dimensions
                 meta.n_int, meta.ny, meta.nx = data.flux.shape
@@ -287,12 +282,7 @@
                 # correct G395H curvature
                 if meta.inst == 'nirspec' and data.mhdr['GRATING'] == 'G395H':
                     if meta.curvature == 'correct':
-<<<<<<< HEAD
                         log.writelog('  Correcting for G395H curvature...',
-=======
-                        log.writelog('  In NIRSpec G395H setting with '
-                                     'curvature correction:',
->>>>>>> 4fe6fe56
                                      mute=(not meta.verbose))
                         data, meta = inst.straighten_trace(data, meta, log)
 
@@ -314,52 +304,21 @@
 
                 # Manually mask regions [colstart, colend, rowstart, rowend]
                 if hasattr(meta, 'manmask'):
-<<<<<<< HEAD
-                    log.writelog("  Masking manually identified bad pixels...",
-                                 mute=(not meta.verbose))
-                    for i in range(len(meta.manmask)):
-                        colstart, colend, rowstart, rowend = meta.manmask[i]
-                        data['mask'][rowstart:rowend, colstart:colend] = 0
-
-                # Perform outlier rejection of sky background along time axis
-                log.writelog('  Performing background outlier rejection...',
-                             mute=(not meta.verbose))
-                meta.bg_y2 = int(meta.src_ypos + bg_hw_val)
-                meta.bg_y1 = int(meta.src_ypos - bg_hw_val)
-                data = inst.flag_bg(data, meta)
-=======
                     util.manmask(data, meta, log)
 
                 # Perform outlier rejection of sky background along time axis
                 data = inst.flag_bg(data, meta, log)
->>>>>>> 4fe6fe56
 
                 # Do the background subtraction
                 data = bg.BGsubtraction(data, meta, log, meta.isplots_S3)
 
                 # Make image+background plots
                 if meta.isplots_S3 >= 3:
-<<<<<<< HEAD
-                    log.writelog('  Creating figures for background '
-                                 'subtraction...', mute=(not meta.verbose))
-                    iterfn = range(meta.int_start, meta.n_int)
-                    if meta.verbose:
-                        iterfn = tqdm(iterfn)
-                    for n in iterfn:
-                        plots_s3.image_and_background(data, meta, n, m)
-
-                # Calulate and correct for 2D drift
-                if hasattr(inst, 'correct_drift2D'):
-                    log.writelog('  Correcting for 2D drift...',
-                                 mute=(not meta.verbose))
-                    inst.correct_drift2D(data, meta, m)
-=======
                     plots_s3.image_and_background(data, meta, log, m)
 
                 # Calulate and correct for 2D drift
                 if hasattr(inst, 'correct_drift2D'):
                     data, meta, log = inst.correct_drift2D(data, meta, log, m)
->>>>>>> 4fe6fe56
 
                 # Select only aperture region
                 apdata, aperr, apmask, apbg, apv0 = inst.cut_aperture(data,
@@ -387,11 +346,7 @@
                 medapdata = np.median(apdata, axis=0)
                 # Already converted DN to electrons, so gain = 1 for optspex
                 gain = 1
-<<<<<<< HEAD
                 iterfn = range(meta.int_start, meta.n_int)
-=======
-                iterfn = range(meta.n_int)
->>>>>>> 4fe6fe56
                 if meta.verbose:
                     iterfn = tqdm(iterfn)
                 for n in iterfn:
@@ -450,8 +405,6 @@
             # Concatenate results along time axis (default)
             spec = xrio.concat(datasets)
 
-<<<<<<< HEAD
-=======
             # Plot fitted 2D drift
             # Note: This needs to happen before calling conclusion_step()
             if meta.isplots_S3 >= 1 and meta.inst == 'wfc3':
@@ -462,7 +415,6 @@
                 # arrays before saving
                 spec, meta, log = inst.conclusion_step(spec, meta, log)
 
->>>>>>> 4fe6fe56
             # Save Dataset object containing time-series of 1D spectra
             meta.filename_S3_SpecData = (meta.outputdir+'S3_'+event_ap_bg +
                                          "_SpecData.h5")
@@ -470,12 +422,8 @@
                                    verbose=True)
 
             # Compute MAD value
-<<<<<<< HEAD
-            meta.mad_s3 = util.get_mad(meta, spec.wave_1d, spec.optspec)
-=======
             meta.mad_s3 = util.get_mad(meta, log, spec.wave_1d, spec.optspec,
                                        optmask=spec.optmask)
->>>>>>> 4fe6fe56
             log.writelog(f"Stage 3 MAD = {int(np.round(meta.mad_s3))} ppm")
 
             if meta.isplots_S3 >= 1:
