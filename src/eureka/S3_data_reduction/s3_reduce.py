#! /usr/bin/env python

# Eureka! Stage 3 reduction pipeline

# Proposed Steps
# --------------
# 1.  Read in all data frames and header info from Stage 2 data products DONE
# 2.  Record JD and other relevant header information DONE
# 3.  Apply light-time correction (if necessary) DONE
# 4.  Calculate trace and 1D+2D wavelength solutions (if necessary)
# 5.  Make flats, apply flat field correction (Stage 2)
# 6.  Manually mask regions DONE
# 7.  Compute difference frames OR slopes (Stage 1)
# 8.  Perform outlier rejection of BG region DONE
# 9.  Background subtraction DONE
# 10. Compute 2D drift, apply rough (integer-pixel) correction
# 11. Full-frame outlier rejection for time-series stack of NDRs
# 12. Apply sub-pixel 2D drift correction
# 13. Extract spectrum through summation DONE
# 14. Compute median frame DONE
# 15. Optimal spectral extraction DONE
# 16. Save Stage 3 data products
# 17. Produce plots DONE

import os
import time as time_pkg
import numpy as np
import astraeus.xarrayIO as xrio
from tqdm import tqdm
import psutil
from . import optspex
from . import plots_s3, source_pos, straighten
from . import background as bg
from . import bright2flux as b2f
from ..lib import logedit
from ..lib import readECF
from ..lib import manageevent as me
from ..lib import util
from ..lib import centerdriver, apphot, badmask, chunkbad #photometry

def reduce(eventlabel, ecf_path=None, s2_meta=None):
    '''Reduces data images and calculates optimal spectra.

    Parameters
    ----------
    eventlabel : str
        The unique identifier for these data.
    ecf_path : str; optional
        The absolute or relative path to where ecfs are stored.
        Defaults to None which resolves to './'.
    s2_meta : eureka.lib.readECF.MetaClass; optional
        The metadata object from Eureka!'s S2 step (if running S2 and S3
        sequentially). Defaults to None.

    Returns
    -------
    meta : eureka.lib.readECF.MetaClass
        The metadata object with attributes added by S3.

    Notes
    -----
    History:

    - May 2021 Kevin Stevenson
        Initial version
    - October 2021 Taylor Bell
        Updated to allow for inputs from S2
    - July 2022 Caroline Piaulet
        Now computing the y pos and width for each integration
        + stored in Spec and add diagnostics plots
    - July 2022 Sebastian Zieba
        Added photometry S3
    '''

    # Load Eureka! control file and store values in Event object
    ecffile = 'S3_' + eventlabel + '.ecf'
    meta = readECF.MetaClass(ecf_path, ecffile)
    meta.eventlabel = eventlabel
    meta.datetime = time_pkg.strftime('%Y-%m-%d')

    if s2_meta is None:
        # Locate the old MetaClass savefile, and load new ECF into
        # that old MetaClass
        s2_meta, meta.inputdir, meta.inputdir_raw = \
            me.findevent(meta, 'S2', allowFail=True)
    else:
        # Running these stages sequentially, so can safely assume
        # the path hasn't changed
        meta.inputdir = s2_meta.outputdir
        meta.inputdir_raw = meta.inputdir[len(meta.topdir):]

    if s2_meta is None:
        # Attempt to find subdirectory containing S2 FITS files
        meta = util.find_fits(meta)
    else:
        meta = me.mergeevents(meta, s2_meta)

    # check for range of spectral apertures
    if isinstance(meta.spec_hw, list):
        meta.spec_hw_range = range(meta.spec_hw[0],
                                   meta.spec_hw[1]+meta.spec_hw[2],
                                   meta.spec_hw[2])
    else:
        meta.spec_hw_range = [meta.spec_hw]

    # check for range of background apertures
    if isinstance(meta.bg_hw, list):
        meta.bg_hw_range = range(meta.bg_hw[0],
                                 meta.bg_hw[1]+meta.bg_hw[2],
                                 meta.bg_hw[2])
    else:
        meta.bg_hw_range = [meta.bg_hw]

    # create directories to store data
    # run_s3 used to make sure we're always looking at the right run for
    # each aperture/annulus pair
    meta.run_s3 = None
    for spec_hw_val in meta.spec_hw_range:

        for bg_hw_val in meta.bg_hw_range:

            meta.eventlabel = eventlabel

            meta.run_s3 = util.makedirectory(meta, 'S3', meta.run_s3,
                                             ap=spec_hw_val, bg=bg_hw_val)

    # begin process
    for spec_hw_val in meta.spec_hw_range:
        for bg_hw_val in meta.bg_hw_range:

            t0 = time_pkg.time()

            meta.spec_hw = spec_hw_val
            meta.bg_hw = bg_hw_val

            meta.outputdir = util.pathdirectory(meta, 'S3', meta.run_s3,
                                                ap=spec_hw_val, bg=bg_hw_val)

            event_ap_bg = (meta.eventlabel+"_ap"+str(spec_hw_val)+'_bg' +
                           str(bg_hw_val))

            # Open new log file
            meta.s3_logname = meta.outputdir + 'S3_' + event_ap_bg + ".log"
            if s2_meta is not None:
                log = logedit.Logedit(meta.s3_logname, read=s2_meta.s2_logname)
            else:
                log = logedit.Logedit(meta.s3_logname)
            log.writelog("\nStarting Stage 3 Reduction\n")
            log.writelog(f"Input directory: {meta.inputdir}")
            log.writelog(f"Output directory: {meta.outputdir}")
            log.writelog(f"Using ap={spec_hw_val}, bg={bg_hw_val}")

            # Copy ecf
            log.writelog('Copying S3 control file', mute=(not meta.verbose))
            meta.copy_ecf()

            # Create list of file segments
            meta = util.readfiles(meta, log)

            # Load instrument module
            if meta.inst == 'miri':
                from . import miri as inst
            elif meta.inst == 'nircam':
                from . import nircam as inst
            elif meta.inst == 'nirspec':
                from . import nirspec as inst
                log.writelog('WARNING: Are you using real JWST data? If so, '
                             'you should edit the flag_bg() function in '
                             'nirspec.py and look at Issue #193 on Github!')
            elif meta.inst == 'niriss':
                raise ValueError('NIRISS observations are currently '
                                 'unsupported!')
            elif meta.inst == 'wfc3':
                from . import wfc3 as inst
                meta, log = inst.preparation_step(meta, log)
            else:
                raise ValueError('Unknown instrument {}'.format(meta.inst))

            # Loop over each segment
            # Only reduce the last segment/file if testing_S3 is set to
            # True in ecf
            if meta.testing_S3:
                istart = meta.num_data_files - 1
            else:
                istart = 0

            # Group files into batches
            if not hasattr(meta, 'max_memory'):
                meta.max_memory = 0.5
            if not hasattr(meta, 'nfiles'):
                meta.nfiles = 1
            system_RAM = psutil.virtual_memory().total
            filesize = os.path.getsize(meta.segment_list[istart])
            maxfiles = max([1, int(system_RAM*meta.max_memory/filesize)])
            meta.files_per_batch = min([maxfiles, meta.nfiles])
            meta.nbatch = int(np.ceil((meta.num_data_files-istart) /
                                      meta.files_per_batch))

            datasets = []
            for m in range(meta.nbatch):
                first_file = m*meta.files_per_batch
                last_file = min([meta.num_data_files,
                                 (m+1)*meta.files_per_batch])
                nfiles = last_file-first_file

                # Report progress
                if meta.files_per_batch > 1:
                    message = (f'Starting batch {m + 1} of {meta.nbatch} '
                               f'with {nfiles} files')
                else:
                    message = f'Starting file {m + 1} of {meta.num_data_files}'
                if meta.verbose:
                    log.writelog(message)
                else:
                    log.writelog(message, end='\r')

                # Read in data frame and header
                batch = []
                for i in range(first_file, last_file):
                    # Keep track if this is the first file - otherwise
                    # MIRI will keep swapping x and y windows
                    meta.firstFile = m == 0 and i == 0
                    meta.firstInBatch = i == 0
                    # Initialize a new data object
                    data = xrio.makeDataset()
                    data, meta, log = inst.read(meta.segment_list[i], data,
                                                meta, log)
                    batch.append(data)

                # Combine individual datasets
                if meta.files_per_batch > 1:
                    log.writelog('  Concatenating files...',
                                 mute=(not meta.verbose))
                data = xrio.concat(batch)
                data.attrs['intstart'] = batch[0].attrs['intstart']
                data.attrs['intend'] = batch[-1].attrs['intend']

                # Get number of integrations and frame dimensions
                meta.n_int, meta.ny, meta.nx = data.flux.shape
                if meta.testing_S3:
                    # Only process the last 5 integrations when testing
                    meta.int_start = np.max((0, meta.n_int-5))
                else:
                    meta.int_start = 0
                if not hasattr(meta, 'nplots') or meta.nplots is None:
                    meta.int_end = meta.n_int
                elif meta.int_start+meta.nplots > meta.n_int:
                    # Too many figures requested, so reduce it
                    meta.int_end = meta.n_int
                else:
                    meta.int_end = meta.int_start+meta.nplots

                # Trim data to subarray region of interest
                # Dataset object no longer contains untrimmed data
                data, meta = util.trim(data, meta)

                # Create bad pixel mask (1 = good, 0 = bad)
                # FINDME: Will want to use DQ array in the future
                # to flag certain pixels
                data['mask'] = (['time', 'y', 'x'],
                                np.ones(data.flux.shape, dtype=bool))

                # Check if arrays have NaNs/infs
                log.writelog('  Masking NaNs/infs in data arrays...',
                             mute=(not meta.verbose))
                data.mask.values = util.check_nans(data.flux.values,
                                                   data.mask.values,
                                                   log, name='FLUX')
                data.mask.values = util.check_nans(data.err.values,
                                                   data.mask.values,
                                                   log, name='ERR')
                data.mask.values = util.check_nans(data.v0.values,
                                                   data.mask.values,
                                                   log, name='V0')

                # Start masking pixels based on DQ flags
                # https://jwst-pipeline.readthedocs.io/en/latest/jwst/references_general/references_general.html
                # Odd numbers in DQ array are bad pixels. Do not use.
                if hasattr(meta, 'dqmask') and meta.dqmask:
                    # dqmask = np.where(data['dq'] > 0)
                    dqmask = np.where(data.dq % 2 == 1)
                    data['mask'].values[dqmask] = 0

                # Manually mask regions [colstart, colend, rowstart, rowend]
                if hasattr(meta, 'manmask'):
                    data = util.manmask(data, meta, log)

<<<<<<< HEAD
                if not meta.photometry:
                    # Locate source postion
                    log.writelog('  Locating source position...',
                                 mute=(not meta.verbose))
                    meta.src_ypos, _, _ = source_pos.source_pos(data, meta, m)
                    log.writelog(f'    Source position on detector is row '
                                 f'{meta.src_ypos}.', mute=(not meta.verbose))
=======
                # Locate source postion
                data, meta, log = source_pos.source_pos_wrapper(data, meta,
                                                                log, m)
>>>>>>> 2f48be60

                # Compute 1D wavelength solution
                if 'wave_2d' in data:
                    data['wave_1d'] = (['x'],
                                       data.wave_2d[meta.src_ypos].values)
                    data['wave_1d'].attrs['wave_units'] = \
                        data.wave_2d.attrs['wave_units']

                # Convert flux units to electrons
                # (eg. MJy/sr -> DN -> Electrons)
                data, meta = b2f.convert_to_e(data, meta, log)

<<<<<<< HEAD
                if not meta.photometry:
                    # Compute median frame
                    data['medflux'] = (['y', 'x'], np.median(data.flux.values,
                                                             axis=0))
                    data['medflux'].attrs['flux_units'] = \
                        data.flux.attrs['flux_units']

                # correct G395H curvature
                if meta.inst == 'nirspec' and data.mhdr['GRATING'] == 'G395H':
                    if meta.curvature == 'correct':
                        log.writelog('  Correcting for G395H curvature...',
                                     mute=(not meta.verbose))
                        data, meta = inst.straighten_trace(data, meta, log)
=======
                # correct spectral curvature
                if hasattr(meta, 'curvature') and meta.curvature == 'correct':
                    data, meta = straighten.straighten_trace(data, meta, log)
>>>>>>> 2f48be60

                if not meta.photometry:
                    # Perform outlier rejection of sky background along time axis
                    data = inst.flag_bg(data, meta, log)

                    # Do the background subtraction
                    data = bg.BGsubtraction(data, meta, log, meta.isplots_S3)

                    # Make image+background plots
                    if meta.isplots_S3 >= 3:
                        plots_s3.image_and_background(data, meta, log, m)

<<<<<<< HEAD
                    # Calulate and correct for 2D drift
                    if hasattr(inst, 'correct_drift2D'):
                        data, meta, log = inst.correct_drift2D(data, meta, log, m)

                    # Select only aperture region
                    apdata, aperr, apmask, apbg, apv0 = inst.cut_aperture(data,
                                                                          meta,
                                                                          log)

                    # Extract standard spectrum and its variance
                    data = optspex.standard_spectrum(data, apdata, aperr)

                    # Extract optimal spectrum with uncertainties
                    log.writelog("  Performing optimal spectral extraction...",
                                 mute=(not meta.verbose))
                    data['optspec'] = (['time', 'x'], np.zeros(data.stdspec.shape))
                    data['opterr'] = (['time', 'x'], np.zeros(data.stdspec.shape))
                    data['optspec'].attrs['flux_units'] = \
                        data.flux.attrs['flux_units']
                    data['optspec'].attrs['time_units'] = \
                        data.flux.attrs['time_units']
                    data['opterr'].attrs['flux_units'] = \
                        data.flux.attrs['flux_units']
                    data['opterr'].attrs['time_units'] = \
                        data.flux.attrs['time_units']

                    # Compute median frame
                    medapdata = np.median(apdata, axis=0)
                    # Already converted DN to electrons, so gain = 1 for optspex
                    gain = 1
                    iterfn = range(meta.int_start, meta.n_int)
                    if meta.verbose:
                        iterfn = tqdm(iterfn)
                    for n in iterfn:
                        # when loop over ints, get exact y pos and width
                        if meta.record_ypos:
                            src_pos_results = source_pos.source_pos(data, meta,
                                                                    m, n)
                            _, ypos_exact, ypos_width = src_pos_results
                            src_ypos_exact[n] = ypos_exact
                            src_ypos_width[n] = ypos_width

                        data['optspec'][n], data['opterr'][n], mask = \
                            optspex.optimize(meta, apdata[n], apmask[n], apbg[n],
                                             data.stdspec[n].values, gain, apv0[n],
                                             p5thresh=meta.p5thresh,
                                             p7thresh=meta.p7thresh,
                                             fittype=meta.fittype,
                                             window_len=meta.window_len,
                                             deg=meta.prof_deg, n=n, m=m,
                                             meddata=medapdata)

                    # Mask out NaNs and Infs
                    optspec_ma = np.ma.masked_invalid(data.optspec.values)
                    opterr_ma = np.ma.masked_invalid(data.opterr.values)
                    optmask = np.logical_or(np.ma.getmaskarray(optspec_ma),
                                            np.ma.getmaskarray(opterr_ma))
                    data['optmask'] = (['time', 'x'], optmask)

                    if meta.record_ypos:
                        data['driftypos'] = (['time'], src_ypos_exact)
                        data['driftywidth'] = (['time'], src_ypos_width)

                    # Plot results
                    if meta.isplots_S3 >= 3:
                        log.writelog('  Creating figures for optimal spectral '
                                     'extraction', mute=(not meta.verbose))
                        iterfn = range(meta.int_start, meta.n_int)
                        if meta.verbose:
                            iterfn = tqdm(iterfn)
                        for n in iterfn:
                            # make optimal spectrum plot
                            plots_s3.optimal_spectrum(data, meta, n, m)
                        if meta.record_ypos:
                            # make y position and width plots
                            plots_s3.driftypos(data, meta)
                            plots_s3.driftywidth(data, meta)
                else: # Do Photometry reduction
                    # Flag bad pixels using the DQ array
                    if meta.use_dq:
                        data = util.flag_bad_dq(data)
                    # Do outlier reduction along time axis for each individual pixel
                    if meta.flag_bg:
                        data = inst.flag_bg_phot(data, meta, log)

                    # Setting up arrays for photometry reduction
                    data = util.phot_arrays(data)

                    for i in tqdm(range(len(data.time)), desc='Looping over Integrations'):
                        if meta.isplots_S3 >= 3:
                            # save current flux into an array for plotting 1/f correction comparison
                            flux_w_oof = np.copy(data.flux.values[i])

                        # Determine centroid position
                        # We do this twice. First a coarse estimation, then a more precise one.
                        # Use the center of the frame as an initial guess
                        centroid_guess = [data.flux.shape[1]//2, data.flux.shape[2]//2]
                        # Do a 2D gaussian fit to the whole frame
                        position, extra = centerdriver.centerdriver('fgc', data.flux.values[i],
                                                                    centroid_guess, 0, 0, 0,
                                                                    mask=None, uncd=None,
                                                                    fitbg=1, maskstar=True, expand=1.0, psf=None,
                                                                    psfctr=None, i=i, m=m, meta=meta)

                        # Correct for 1/f
                        data = inst.corr_oof(data, meta, i, position[1])
                        if meta.isplots_S3 >= 3:
                            plots_s3.phot_2d_frame_oof(meta, m, i, data, flux_w_oof)

                        # Use the determined centroid and cut out ctr_cutout_size pixels around it
                        # Then perform another 2D gaussian fit
                        position, extra = centerdriver.centerdriver('fgc', data.flux.values[i],
                                                                    position, meta.ctr_cutout_size, 0, 0,
                                                                    mask=data.mask.values[i], uncd=None,
                                                                    fitbg=1, maskstar=True, expand=1.0, psf=None,
                                                                    psfctr=None, i=i, m=m, meta=meta)
                        # Store centroid positions and the Gaussian 1-sigma half-widths
                        data['centroid_y'][i], data['centroid_x'][i] = position
                        data['centroid_sy'][i], data['centroid_sx'][i] = extra
                        # Plot 2D frame, the centroid and the centroid position
                        if meta.isplots_S3 >= 3:
                            plots_s3.phot_2d_frame(meta, m, i, data)
                        if meta.isplots_S3 >= 5:
                            plots_s3.phot_2d_frame_zoom(meta, m, i, data)

                        # Interpolate masked pixels before we perform aperture photometry
                        if meta.interp_method is not None:
                            util.interp_masked(data, meta, i)

                        # Calculate flux in aperture and subtract background flux
                        aphot = apphot.apphot(image=data.flux[i].values, ctr = position,
                        photap = meta.photap, skyin = meta.skyin, skyout = meta.skyout, betahw = 1,
                        targpos = position, mask = data.mask[i].values, imerr = data.err[i].values, skyfrac = 0.1,
                        med = True, expand = 1, isbeta = False, nochecks = False, aperr = True, nappix = True,
                        skylev = True, skyerr = True, nskypix = True, nskyideal = True, status = True, betaper = True)
                        # Save results into arrays
                        data['aplev'][i], data['aperr'][i], data['nappix'][i], data['skylev'][i], data['skyerr'][i], \
                        data['nskypix'][i], data['nskyideal'][i], data['status'][i], data['betaper'][i] = aphot
=======
                # Calulate and correct for 2D drift
                if hasattr(inst, 'correct_drift2D'):
                    data, meta, log = inst.correct_drift2D(data, meta, log, m)
                elif meta.record_ypos:
                    # Record y position and width for all integrations
                    data, meta, log = source_pos.source_pos_wrapper(data, meta,
                                                                    log, m,
                                                                    integ=None)
                    if meta.isplots_S3 >= 1:
                        # make y position and width plots
                        plots_s3.driftypos(data, meta)
                        plots_s3.driftywidth(data, meta)

                # Select only aperture region
                apdata, aperr, apmask, apbg, apv0 = inst.cut_aperture(data,
                                                                      meta,
                                                                      log)

                # Extract standard spectrum and its variance
                data = optspex.standard_spectrum(data, apdata, aperr)

                # Perform optimal extraction
                data, meta, log = optspex.optimize_wrapper(data, meta, log,
                                                           apdata, apmask,
                                                           apbg, apv0, m=m)

                # Plot results
                if meta.isplots_S3 >= 3:
                    log.writelog('  Creating figures for optimal spectral '
                                 'extraction', mute=(not meta.verbose))
                    iterfn = range(meta.int_start, meta.int_end)
                    if meta.verbose:
                        iterfn = tqdm(iterfn)
                    for n in iterfn:
                        # make optimal spectrum plot
                        plots_s3.optimal_spectrum(data, meta, n, m)
                    if meta.inst != 'wfc3':
                        plots_s3.residualBackground(data, meta, m)
>>>>>>> 2f48be60

                if meta.save_output:
                    # Save flux data from current segment
                    filename_xr = (meta.outputdir+'S3_'+event_ap_bg +
                                   "_FluxData_seg"+str(m).zfill(4)+".h5")
                    success = xrio.writeXR(filename_xr, data, verbose=False,
                                           append=False)
                    if success == 0:
                        del(data.attrs['filename'])
                        del(data.attrs['mhdr'])
                        del(data.attrs['shdr'])
                        success = xrio.writeXR(filename_xr, data,
                                               verbose=meta.verbose,
                                               append=False)

                # Remove large 3D arrays from Dataset
                del(data['err'], data['dq'], data['v0'],
                    data['mask'],
                    data.attrs['intstart'], data.attrs['intend'])
                if not meta.photometry:
                    del (data['flux'], data['bg'], data['wave_2d'])
                elif meta.inst == 'wfc3':
                    del(data['flatmask'], data['variance'])

                # Append results for future concatenation
                datasets.append(data)

            # Concatenate results along time axis (default)
            spec = xrio.concat(datasets)

            # Plot light curve and centroids over time
            if meta.isplots_S3 >= 1 and meta.photometry:
                plots_s3.phot_lc(meta, spec)
                plots_s3.phot_centroid(meta, spec)
            if meta.isplots_S3 >= 3 and meta.photometry:
                plots_s3.phot_bg(meta, spec)
            if meta.isplots_S3 >= 5 and meta.photometry:
                plots_s3.phot_npix(meta, spec)
                plots_s3.phot_2d_frame_diff(meta, spec)
            if meta.photometry:
                util.apphot_status(spec)
            if not meta.photometry:
                del (spec['flux'])

            # Plot fitted 2D drift
            # Note: This needs to happen before calling conclusion_step()
            if meta.isplots_S3 >= 1 and meta.inst == 'wfc3':
                plots_s3.drift_2D(spec, meta)

            if meta.inst == 'wfc3':
                # WFC3 needs a conclusion step to convert lists into
                # arrays before saving
                spec, meta, log = inst.conclusion_step(spec, meta, log)

            # Save Dataset object containing time-series of 1D spectra
            meta.filename_S3_SpecData = (meta.outputdir+'S3_'+event_ap_bg +
                                         "_SpecData.h5")
            success = xrio.writeXR(meta.filename_S3_SpecData, spec,
                                   verbose=True)

            # Compute MAD value
            if not meta.photometry:
                meta.mad_s3 = util.get_mad(meta, log, spec.wave_1d, spec.optspec,
                                           optmask=spec.optmask)
                log.writelog(f"Stage 3 MAD = {int(np.round(meta.mad_s3))} ppm")

            if meta.isplots_S3 >= 1 and not meta.photometry:
                log.writelog('Generating figure')
                # 2D light curve without drift correction
                plots_s3.lc_nodriftcorr(meta, spec.wave_1d, spec.optspec,
                                        optmask=spec.optmask)

            # Save results
            if meta.save_output:
                log.writelog('Saving Metadata')
                fname = meta.outputdir + 'S3_' + event_ap_bg + "_Meta_Save"
                me.saveevent(meta, fname, save=[])

            # Calculate total time
            total = (time_pkg.time() - t0) / 60.
            log.writelog('\nTotal time (min): ' + str(np.round(total, 2)))

            #tmp=spec.aplev.values[10:100]
            #rms_tmp = 1.0e6*np.sqrt(np.mean(((tmp-np.mean(tmp))/tmp)**2))
            #log.writelog('\nscatter: ' + str(rms_tmp))
            #print(rms_tmp)
            log.closelog()

    return spec, meta<|MERGE_RESOLUTION|>--- conflicted
+++ resolved
@@ -36,7 +36,7 @@
 from ..lib import readECF
 from ..lib import manageevent as me
 from ..lib import util
-from ..lib import centerdriver, apphot, badmask, chunkbad #photometry
+from ..lib import centerdriver, apphot
 
 def reduce(eventlabel, ecf_path=None, s2_meta=None):
     '''Reduces data images and calculates optimal spectra.
@@ -285,19 +285,9 @@
                 if hasattr(meta, 'manmask'):
                     data = util.manmask(data, meta, log)
 
-<<<<<<< HEAD
                 if not meta.photometry:
                     # Locate source postion
-                    log.writelog('  Locating source position...',
-                                 mute=(not meta.verbose))
-                    meta.src_ypos, _, _ = source_pos.source_pos(data, meta, m)
-                    log.writelog(f'    Source position on detector is row '
-                                 f'{meta.src_ypos}.', mute=(not meta.verbose))
-=======
-                # Locate source postion
-                data, meta, log = source_pos.source_pos_wrapper(data, meta,
-                                                                log, m)
->>>>>>> 2f48be60
+                    data, meta, log = source_pos.source_pos_wrapper(data, meta, log, m)
 
                 # Compute 1D wavelength solution
                 if 'wave_2d' in data:
@@ -310,27 +300,11 @@
                 # (eg. MJy/sr -> DN -> Electrons)
                 data, meta = b2f.convert_to_e(data, meta, log)
 
-<<<<<<< HEAD
                 if not meta.photometry:
-                    # Compute median frame
-                    data['medflux'] = (['y', 'x'], np.median(data.flux.values,
-                                                             axis=0))
-                    data['medflux'].attrs['flux_units'] = \
-                        data.flux.attrs['flux_units']
-
-                # correct G395H curvature
-                if meta.inst == 'nirspec' and data.mhdr['GRATING'] == 'G395H':
-                    if meta.curvature == 'correct':
-                        log.writelog('  Correcting for G395H curvature...',
-                                     mute=(not meta.verbose))
-                        data, meta = inst.straighten_trace(data, meta, log)
-=======
-                # correct spectral curvature
-                if hasattr(meta, 'curvature') and meta.curvature == 'correct':
-                    data, meta = straighten.straighten_trace(data, meta, log)
->>>>>>> 2f48be60
-
-                if not meta.photometry:
+                    # correct spectral curvature
+                    if hasattr(meta, 'curvature') and meta.curvature == 'correct':
+                        data, meta = straighten.straighten_trace(data, meta, log)
+
                     # Perform outlier rejection of sky background along time axis
                     data = inst.flag_bg(data, meta, log)
 
@@ -341,10 +315,18 @@
                     if meta.isplots_S3 >= 3:
                         plots_s3.image_and_background(data, meta, log, m)
 
-<<<<<<< HEAD
                     # Calulate and correct for 2D drift
                     if hasattr(inst, 'correct_drift2D'):
                         data, meta, log = inst.correct_drift2D(data, meta, log, m)
+                    elif meta.record_ypos:
+                        # Record y position and width for all integrations
+                        data, meta, log = source_pos.source_pos_wrapper(data, meta,
+                                                                        log, m,
+                                                                        integ=None)
+                        if meta.isplots_S3 >= 1:
+                            # make y position and width plots
+                            plots_s3.driftypos(data, meta)
+                            plots_s3.driftywidth(data, meta)
 
                     # Select only aperture region
                     apdata, aperr, apmask, apbg, apv0 = inst.cut_aperture(data,
@@ -354,71 +336,24 @@
                     # Extract standard spectrum and its variance
                     data = optspex.standard_spectrum(data, apdata, aperr)
 
-                    # Extract optimal spectrum with uncertainties
-                    log.writelog("  Performing optimal spectral extraction...",
-                                 mute=(not meta.verbose))
-                    data['optspec'] = (['time', 'x'], np.zeros(data.stdspec.shape))
-                    data['opterr'] = (['time', 'x'], np.zeros(data.stdspec.shape))
-                    data['optspec'].attrs['flux_units'] = \
-                        data.flux.attrs['flux_units']
-                    data['optspec'].attrs['time_units'] = \
-                        data.flux.attrs['time_units']
-                    data['opterr'].attrs['flux_units'] = \
-                        data.flux.attrs['flux_units']
-                    data['opterr'].attrs['time_units'] = \
-                        data.flux.attrs['time_units']
-
-                    # Compute median frame
-                    medapdata = np.median(apdata, axis=0)
-                    # Already converted DN to electrons, so gain = 1 for optspex
-                    gain = 1
-                    iterfn = range(meta.int_start, meta.n_int)
-                    if meta.verbose:
-                        iterfn = tqdm(iterfn)
-                    for n in iterfn:
-                        # when loop over ints, get exact y pos and width
-                        if meta.record_ypos:
-                            src_pos_results = source_pos.source_pos(data, meta,
-                                                                    m, n)
-                            _, ypos_exact, ypos_width = src_pos_results
-                            src_ypos_exact[n] = ypos_exact
-                            src_ypos_width[n] = ypos_width
-
-                        data['optspec'][n], data['opterr'][n], mask = \
-                            optspex.optimize(meta, apdata[n], apmask[n], apbg[n],
-                                             data.stdspec[n].values, gain, apv0[n],
-                                             p5thresh=meta.p5thresh,
-                                             p7thresh=meta.p7thresh,
-                                             fittype=meta.fittype,
-                                             window_len=meta.window_len,
-                                             deg=meta.prof_deg, n=n, m=m,
-                                             meddata=medapdata)
-
-                    # Mask out NaNs and Infs
-                    optspec_ma = np.ma.masked_invalid(data.optspec.values)
-                    opterr_ma = np.ma.masked_invalid(data.opterr.values)
-                    optmask = np.logical_or(np.ma.getmaskarray(optspec_ma),
-                                            np.ma.getmaskarray(opterr_ma))
-                    data['optmask'] = (['time', 'x'], optmask)
-
-                    if meta.record_ypos:
-                        data['driftypos'] = (['time'], src_ypos_exact)
-                        data['driftywidth'] = (['time'], src_ypos_width)
+                    # Perform optimal extraction
+                    data, meta, log = optspex.optimize_wrapper(data, meta, log,
+                                                               apdata, apmask,
+                                                               apbg, apv0, m=m)
 
                     # Plot results
                     if meta.isplots_S3 >= 3:
                         log.writelog('  Creating figures for optimal spectral '
                                      'extraction', mute=(not meta.verbose))
-                        iterfn = range(meta.int_start, meta.n_int)
+                        iterfn = range(meta.int_start, meta.int_end)
                         if meta.verbose:
                             iterfn = tqdm(iterfn)
                         for n in iterfn:
                             # make optimal spectrum plot
                             plots_s3.optimal_spectrum(data, meta, n, m)
-                        if meta.record_ypos:
-                            # make y position and width plots
-                            plots_s3.driftypos(data, meta)
-                            plots_s3.driftywidth(data, meta)
+                        if meta.inst != 'wfc3':
+                            plots_s3.residualBackground(data, meta, m)
+
                 else: # Do Photometry reduction
                     # Flag bad pixels using the DQ array
                     if meta.use_dq:
@@ -480,46 +415,6 @@
                         # Save results into arrays
                         data['aplev'][i], data['aperr'][i], data['nappix'][i], data['skylev'][i], data['skyerr'][i], \
                         data['nskypix'][i], data['nskyideal'][i], data['status'][i], data['betaper'][i] = aphot
-=======
-                # Calulate and correct for 2D drift
-                if hasattr(inst, 'correct_drift2D'):
-                    data, meta, log = inst.correct_drift2D(data, meta, log, m)
-                elif meta.record_ypos:
-                    # Record y position and width for all integrations
-                    data, meta, log = source_pos.source_pos_wrapper(data, meta,
-                                                                    log, m,
-                                                                    integ=None)
-                    if meta.isplots_S3 >= 1:
-                        # make y position and width plots
-                        plots_s3.driftypos(data, meta)
-                        plots_s3.driftywidth(data, meta)
-
-                # Select only aperture region
-                apdata, aperr, apmask, apbg, apv0 = inst.cut_aperture(data,
-                                                                      meta,
-                                                                      log)
-
-                # Extract standard spectrum and its variance
-                data = optspex.standard_spectrum(data, apdata, aperr)
-
-                # Perform optimal extraction
-                data, meta, log = optspex.optimize_wrapper(data, meta, log,
-                                                           apdata, apmask,
-                                                           apbg, apv0, m=m)
-
-                # Plot results
-                if meta.isplots_S3 >= 3:
-                    log.writelog('  Creating figures for optimal spectral '
-                                 'extraction', mute=(not meta.verbose))
-                    iterfn = range(meta.int_start, meta.int_end)
-                    if meta.verbose:
-                        iterfn = tqdm(iterfn)
-                    for n in iterfn:
-                        # make optimal spectrum plot
-                        plots_s3.optimal_spectrum(data, meta, n, m)
-                    if meta.inst != 'wfc3':
-                        plots_s3.residualBackground(data, meta, m)
->>>>>>> 2f48be60
 
                 if meta.save_output:
                     # Save flux data from current segment
