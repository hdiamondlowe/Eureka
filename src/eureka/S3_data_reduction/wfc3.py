
# WFC3 specific rountines go here
import os
import numpy as np
import multiprocessing as mp
from astropy.io import fits
import scipy.interpolate as spi
import scipy.ndimage as spni
import astraeus.xarrayIO as xrio
from . import sigrej, source_pos, background
from . import hst_scan as hst
from . import bright2flux as b2f
from ..lib import suntimecorr, utc_tt, util


def preparation_step(meta, log):
    """Perform preperatory steps which require many frames.

    Separate imaging and spectroscopy, separate observations into different
    scan directions, and calculate centroid for each frame.

    Parameters
    ----------
    meta : eureka.lib.readECF.MetaClass
        The current metadata object.
    log : logedit.Logedit
        The current log.

    Returns
    -------
    meta : eureka.lib.readECF.MetaClass
        The updated metadata object.
    log : logedit.Logedit
        The updated log.
    """
    meta.gain = 1

    meta, log = separate_direct(meta, log)
    meta, log = separate_scan_direction(meta, log)

    # Calculate centroid of direct image(s)
    # meta.centroid order is (y,x)
    meta.centroid = hst.imageCentroid(meta.direct_list, meta.centroidguess,
                                      meta.centroidtrim, meta.ny, meta.CRPIX1,
                                      meta.CRPIX2, meta.postarg1,
                                      meta.postarg2, meta, log)

    # Initialize list to hold centroid positions from later steps in this stage
    meta.centroids = []
    meta.guess = []
    meta.subdata_ref = []
    meta.subdiffmask_ref = []

    meta, log = get_reference_frames(meta, log)

    # Set to False so that Eureka! knows not to do photometry
    meta.photometry = False

    return meta, log


def get_reference_frames(meta, log):
    """Process the reference frames for each scan direction and save them
    in the meta object.

    Parameters
    ----------
    meta : eureka.lib.readECF.MetaClass
        The current metadata object.

    Returns
    -------
    meta : eureka.lib.readECF.MetaClass
        The updated metadata object.
    """
    # Temporarily override some values
    verbose = meta.verbose
    meta.verbose = False
    ncpu = meta.ncpu
    meta.ncpu = 1
    isplots_S3 = meta.isplots_S3
    meta.isplots_S3 = 0

    # Set some default values
    meta.firstFile = False
    meta.firstInBatch = False
    meta.int_start = 0
    meta.int_end = 0
    meta.files_per_batch = 1

    # Make sure that the scan directions are in the right order
    if meta.iref[0] % 2 != 0:
        meta.iref = meta.iref[::-1]

    # Save the reference frame for each scan direction
    for i in meta.iref:
        log.writelog(f"Capturing info from reference frame {i}...")
        data = xrio.makeDataset()
        data, meta, log = read(meta.segment_list[i], data, meta, log)
        meta.n_int, meta.ny, meta.nx = data.flux.shape
        data, meta = util.trim(data, meta)
        # Create bad pixel mask (1 = good, 0 = bad)
        data['mask'] = (['time', 'y', 'x'],
                        np.ones(data.flux.shape, dtype=bool))
        data['mask'] = util.check_nans(data['flux'], data['mask'],
                                       log, name='FLUX')
        data['mask'] = util.check_nans(data['err'], data['mask'],
                                       log, name='ERR')
        data['mask'] = util.check_nans(data['v0'], data['mask'],
                                       log, name='V0')
        if meta.manmask is not None:
            util.manmask(data, meta, log)
        # Need to add guess after trimming and before cut_aperture
        meta.guess.append(data.guess)
        data, meta, log = source_pos.source_pos_wrapper(data, meta, log, i)
        data, meta = b2f.convert_to_e(data, meta, log)
        data = flag_bg(data, meta, log)
        data = background.BGsubtraction(data, meta, log, i)
        cut_aperture(data, meta, log)

        # Save the reference values
        meta.subdata_ref.append(data.flux)
        meta.subdiffmask_ref.append(data.flatmask)

    # Restore input values
    meta.verbose = verbose
    meta.ncpu = ncpu
    meta.isplots_S3 = isplots_S3

    return meta, log


def conclusion_step(data, meta, log):
    """Convert lists into arrays for saving and applies meta.sum_reads
    if requested.

    Parameters
    ----------
    data : Xarray Dataset
        The Dataset object.
    meta : eureka.lib.readECF.MetaClass
        The current metadata object.
    log : logedit.Logedit
        The current log.

    Returns
    -------
    data : Xarray Dataset
        The updated Dataset object.
    meta : eureka.lib.readECF.MetaClass
        The updated metadata object.
    log : logedit.Logedit
        The updated log.
    """
    meta.centroids = np.array(meta.centroids)
    meta.guess = np.array(meta.guess)
    meta.subdata_ref = np.array(meta.subdata_ref)
    meta.subdiffmask_ref = np.array(meta.subdiffmask_ref)

    # Delete the no-longer needed scandir attribute
    delattr(meta, 'scandir')

    return data, meta, log


def separate_direct(meta, log):
    """Separate out the direct observations from the science observations.

    Parameters
    ----------
    meta : eureka.lib.readECF.MetaClass
        The current metadata object.
    log : logedit.Logedit
        The current log.

    Returns
    -------
    obstimes : ndarray
        The times of each integration.
    CRPIX1 : float
        The CRPIX1 FITS header value.
    CRPIX2 : float
        The CRPIX2 FITS header value.
    postarg1 : float
        The POSTARG1 FITS header value.
    postarg2 : float
        The POSTARG2 FITS header value.
    ny : int
        The NAXIS2 FITS header value.
    meta : eureka.lib.readECF.MetaClass
        The updated metadata object.
    log : logedit.Logedit
        The updated log.

    Raises
    ------
    AssertionError
        All observations cannot be in imaging mode.
    AssertionError
        All observations cannot be spectroscopic.
    AssertionError
        Unknown OBSTYPE(s) encountered.
    """
    # Figure out which files are IMAGING or SPECTROSCOPIC
    obstypes = []
    obstimes = []
    postarg1 = []
    postarg2 = []
    CRPIX1 = []
    CRPIX2 = []
    for fname in meta.segment_list:
        with fits.open(fname) as file:
            obstypes.append(file[0].header['OBSTYPE'])
            obstimes.append(file[0].header['EXPSTART'])
            # Get the POSTARG2 parameter so we can
            # later separate scan directions
            postarg1.append(file[0].header['POSTARG1'])
            postarg2.append(file[0].header['POSTARG2'])
            CRPIX1.append(file[1].header['CRPIX1'])
            CRPIX2.append(file[1].header['CRPIX2'])
            ny = file[1].header['NAXIS2']
    obstypes = np.array(obstypes)
    obstimes = np.array(obstimes)
    postarg1 = np.array(postarg1)
    postarg2 = np.array(postarg2)
    CRPIX1 = np.array(CRPIX1)
    CRPIX2 = np.array(CRPIX2)

    # Make sure all the files are in order of observation time
    order = np.argsort(obstimes)
    meta.segment_list = meta.segment_list[order]
    obstypes = obstypes[order]
    obstimes = obstimes[order]
    postarg1 = postarg1[order]
    postarg2 = postarg2[order]
    CRPIX1 = CRPIX1[order]
    CRPIX2 = CRPIX2[order]

    if np.all(obstypes == 'IMAGING'):
        # All observations are in imaging mode
        raise AssertionError('All observations cannot be in imaging mode!\n'
                             'Eureka is currently not capable of handling '
                             'imaging datasets from Hubble/WFC3.')
    elif np.all(obstypes == 'SPECTROSCOPIC'):
        # All observations are in spectroscopy mode
        # This is an issue as an imaging mode observation is needed
        # for wavelength calibration
        raise AssertionError('All observations cannot be spectroscopic!\n'
                             'At least one direct image is needed for '
                             'wavelength calibration.')
    elif np.any(np.logical_and(obstypes != 'SPECTROSCOPIC',
                               obstypes != 'IMAGING')):
        # There is one or more unexpected OBSTYPEs - throw a useful error
        unknowns = obstypes[np.logical_and(obstypes != 'SPECTROSCOPIC',
                                           obstypes != 'IMAGING')]
        unknowns = np.unique(unknowns)
        raise AssertionError(f'Unknown OBSTYPE(s) encountered: {unknowns}.\n'
                             'Expected only SPECTROSCOPIC and IMAGING '
                             'OBSTYPEs.')
    else:
        # There is a mix of some direct images for wavelength calibration
        # and science spectra as expected

        # Make separate lists of direct images and science images
        meta.direct_list = meta.segment_list[obstypes == 'IMAGING']
        meta.n_img = len(meta.direct_list)
        meta.segment_list = meta.segment_list[obstypes == 'SPECTROSCOPIC']
        meta.num_data_files = len(meta.segment_list)
        postarg1 = postarg1[obstypes == 'SPECTROSCOPIC']
        postarg2 = postarg2[obstypes == 'SPECTROSCOPIC']
        CRPIX1 = CRPIX1[obstypes == 'SPECTROSCOPIC'][0]
        CRPIX2 = CRPIX2[obstypes == 'SPECTROSCOPIC'][0]

        # Figure out which direct image should be used by each science image
        # If there are multiple, this will use the most recent one
        # If there haven't been any yet, will use the next one
        direct_times = obstimes[obstypes == 'IMAGING']
        science_times = obstimes[obstypes == 'SPECTROSCOPIC']
        meta.direct_index = np.zeros(meta.segment_list.shape, dtype=int)
        for i in range(len(science_times)):
            indices = np.where(science_times[i] > direct_times)[0]
            if len(indices) == 0:
                index = 0
            else:
                index = indices[-1]
            meta.direct_index[i] = index

    meta.obstimes = science_times
    meta.CRPIX1 = CRPIX1
    meta.CRPIX2 = CRPIX2
    meta.postarg1 = postarg1
    meta.postarg2 = postarg2
    meta.ny = ny

    return meta, log


def separate_scan_direction(meta, log):
    """Separate alternating scan directions.

    Parameters
    ----------
    obstimes : ndarray
        The times for each integration.
    postarg2 : float
        The POSTARG2 FITS header value.
    meta : eureka.lib.readECF.MetaClass
        The current metadata object.
    log : logedit.Logedit
        The current log.

    Returns
    -------
    meta : eureka.lib.readECF.MetaClass
        The updated metadata object.
    log : logedit.Logedit
        The updated log.
    """
    if meta.num_data_files == 1:
        # There is only one image
        meta.scandir = np.zeros(meta.num_data_files, dtype=int)
        meta.n_scan0 = 1
        meta.n_scan1 = 0
    else:
        # Assign scan direction
        meta.scandir = np.zeros(meta.num_data_files, dtype=int)
        meta.n_scan0 = 0
        meta.n_scan1 = 0
        scan0 = meta.postarg2[0]
        scan1 = meta.postarg2[1]
        for m in range(meta.num_data_files):
            if meta.postarg2[m] == scan0:
                meta.n_scan0 += 1
            elif meta.postarg2[m] == scan1:
                meta.scandir[m] = 1
                meta.n_scan1 += 1
            else:
                log.writelog(f'WARNING: Unknown scan direction for file {m}.')

    log.writelog(f"# of files in scan direction 0: {meta.n_scan0}",
                 mute=(not meta.verbose))
    log.writelog(f"# of files in scan direction 1: {meta.n_scan1}",
                 mute=(not meta.verbose))

    # Group frames into frame, batch, and orbit number
    meta.framenum, meta.batchnum, meta.orbitnum = \
        hst.groupFrames(meta.obstimes)

    return meta, log


def read(filename, data, meta, log):
    '''Reads single FITS file from HST's WFC3 instrument.

    Parameters
    ----------
    filename : str
        Single filename to read
    data : Xarray Dataset
        The Dataset object in which the fits data will stored
    meta : eureka.lib.readECF.MetaClass
        The metadata object
    log : logedit.Logedit
        The current log.

    Returns
    -------
    data : Xarray Dataset
        The updated Dataset object with the fits data stored inside
    meta : eureka.lib.readECF.MetaClass
        The metadata object
    log : logedit.Logedit
        The current log.

    Notes
    -----
    History:

    - January 2017 Kevin Stevenson
        Initial code as implemented in the WFC3 pipeline
    - 18-19 Nov 2021 Taylor Bell
        Edited and decomposed WFC3 code to integrate with Eureka!
    - May 9, 2022 Kevin Stevenson
        Convert to using Xarray Dataset
    '''
    # Determine image size and filter/grism
    with fits.open(filename) as hdulist:
        data.attrs['filename'] = filename
        data.attrs['mhdr'] = hdulist[0].header
        data.attrs['shdr'] = hdulist[1].header
        meta.nx = data.attrs['shdr']['NAXIS1']
        meta.ny = data.attrs['shdr']['NAXIS2']
        meta.filter = data.attrs['mhdr']['FILTER']
        meta.detector = data.attrs['mhdr']['DETECTOR']
        meta.flatoffset = [[-1*data.attrs['shdr']['LTV2'],
                            -1*data.attrs['shdr']['LTV1']]]
        data.attrs['exptime'] = data.attrs['mhdr']['EXPTIME']
        flux_units = data.attrs['shdr']['BUNIT']

        # Determine if we are using IMA or FLT files
        if filename.endswith('flt.fits'):
            # FLT files subtract first from last, 2 reads
            meta.nreads = 1
        else:
            meta.nreads = data.attrs['shdr']['SAMPNUM']

        sci = np.zeros((meta.nreads, meta.ny, meta.nx))  # Flux
        err = np.zeros((meta.nreads, meta.ny, meta.nx))  # Error
        dq = np.zeros((meta.nreads, meta.ny, meta.nx))  # Flags
        jd = []
        for j, rd in enumerate(range(meta.nreads, 0, -1)):
            sci[j] = hdulist['SCI', rd].data
            err[j] = hdulist['ERR', rd].data
            dq[j] = hdulist['DQ', rd].data
            jd.append(2400000.5+hdulist['SCI', rd].header['ROUTTIME']
                      - 0.5*hdulist['SCI', rd].header['DELTATIM']/3600/24)
        jd = np.array(jd)

    ra = data.attrs['mhdr']['RA_TARG']*np.pi/180
    dec = data.attrs['mhdr']['DEC_TARG']*np.pi/180
    frametime = (2400000.5+0.5*(data.attrs['mhdr']['EXPSTART']
                                + data.attrs['mhdr']['EXPEND']))
    if meta.horizonsfile is not None:
        horizon_path = os.path.join(meta.hst_cal,
                                    *meta.horizonsfile.split(os.sep))
    if meta.horizonsfile is not None and os.path.isfile(horizon_path):
        # Apply light-time correction, convert to BJD_TDB
        # Horizons file created for HST around time of observations
        bjd_corr = suntimecorr.suntimecorr(ra, dec, jd, horizon_path)
        bjdutc = jd + bjd_corr/86400.
        # FINDME: this was utc_tt, but I believe it should have
        # been utc_tdb instead
        leapdir_path = os.path.join(meta.hst_cal,
                                    *meta.leapdir.split(os.sep))
        time = utc_tt.utc_tdb(bjdutc, leapdir_path, log)
        frametime = utc_tt.utc_tdb(frametime+bjd_corr/86400., leapdir_path,
                                   log)
        time_units = 'BJD_TDB'
    else:
        if meta.firstFile:
            log.writelog("WARNING: No Horizons file found. Using HJD_UTC "
                         "rather than BJD_TDB.")
        time = jd
        time_units = 'HJD_UTC'
    data.attrs['frametime'] = frametime

    # Create flux-like DataArrays
    data['flux'] = xrio.makeFluxLikeDA(sci, time, flux_units, time_units,
                                       name='flux')
    data['err'] = xrio.makeFluxLikeDA(err, time, flux_units, time_units,
                                      name='err')
    data['dq'] = xrio.makeFluxLikeDA(dq, time, "None", time_units,
                                     name='dq')

    # Calculate centroids for each frame
    centroids = np.zeros((meta.nreads, 2))
    # Figure out which direct image is the relevant one for this observation
    image_number = np.where(meta.segment_list == filename)[0][0]
    centroid_index = meta.direct_index[image_number]
    # Use the same centroid for each read
    centroids[:, 0] = meta.centroid[centroid_index][0]
    centroids[:, 1] = meta.centroid[centroid_index][1]
    meta.centroids.append(centroids)

    # Calculate trace
    if meta.firstInBatch:
<<<<<<< HEAD
        log.writelog(f"\n  Calculating wavelength assuming {meta.grism} "
=======
        log.writelog(f"  Calculating wavelength assuming {meta.filter} "
>>>>>>> 7a24b915
                     f"filter/grism...", mute=(not meta.verbose))
    xrange = np.arange(0, meta.nx)
    # wavelength in microns
    wave = hst.calibrateLambda(xrange, centroids[0], meta.filter)/1e4
    # Assume no skew over the detector
    wave_2d = wave*np.ones((meta.ny, 1))
    wave_units = 'microns'
    data['wave_2d'] = (['y', 'x'], wave_2d)
    data['wave_2d'].attrs['wave_units'] = wave_units

    # Divide data by flat field
    if meta.flatfile is None and meta.firstFile:
        log.writelog('No flat frames found.')
    else:
        data, meta, log = flatfield(data, meta, log)

    # Compute differences between non-destructive reads
    diffdata, meta, log = difference_frames(data, meta, log)

    # Determine read noise and gain
    readNoise = np.mean((data.attrs['mhdr']['READNSEA'],
                         data.attrs['mhdr']['READNSEB'],
                         data.attrs['mhdr']['READNSEC'],
                         data.attrs['mhdr']['READNSED']))
    v0 = readNoise**2*np.ones_like(diffdata.flux.values)  # Units of electrons
    diffdata['v0'] = (['time', 'y', 'x'], v0)

    # Assign dq to diffdata
    # This is a bit of a hack, but dq is not currently being used
    diffdata['dq'] = data.dq[:-1]

    # Assign wavelength to diffdata
    diffdata['wave'] = (['x'], wave)
    diffdata['wave'].attrs['wave_units'] = wave_units
    diffdata['wave_2d'] = (['y', 'x'], wave_2d)
    diffdata['wave_2d'].attrs['wave_units'] = wave_units

    # Figure out which read this file starts and ends with
    diffdata.attrs['intstart'] = image_number*(meta.nreads-1)
    diffdata.attrs['intend'] = (image_number+1)*(meta.nreads-1)

    # Copy science and master headers
    diffdata.attrs['shdr'] = data.attrs['shdr']
    diffdata.attrs['mhdr'] = data.attrs['mhdr']
    diffdata.attrs['filename'] = data.attrs['filename']

    diffdata['scandir'] = (['time'], np.repeat(meta.scandir[filename ==
                                                            meta.segment_list],
                                               meta.nreads))

    return diffdata, meta, log


def flatfield(data, meta, log):
    '''Perform flatfielding.

    Parameters
    ----------
    data : Xarray Dataset
        The Dataset object.
    meta : eureka.lib.readECF.MetaClass
        The metadata object.
    log : logedit.Logedit
        The current log.

    Returns
    -------
    data : Xarray Dataset
        The updated Dataset object with flatfielding applied.
    meta : eureka.lib.readECF.MetaClass
        The metadata object.
    log : logedit.Logedit
        The current log.
    '''
    if meta.firstInBatch:
        log.writelog(f'  Performing flat fielding using:\n'
                     f'    {meta.flatfile}',
                     mute=(not meta.verbose))
    flatfile_path = os.path.join(meta.hst_cal,
                                 *meta.flatfile.split(os.sep))
    # Make list of master flat field frames
    tempflat, tempmask = hst.makeflats(flatfile_path,
                                       [np.mean(data.wave_2d.values,
                                                axis=0), ],
                                       [[0, meta.nx], ], [[0, meta.ny], ],
                                       meta.flatoffset, 1, meta.ny, meta.nx,
                                       sigma=meta.flatsigma,
                                       isplots=meta.isplots_S3)
    subflat = tempflat[0]
    flatmask = tempmask[0]

    time_units = data.flux.attrs['time_units']
    data['flatmask'] = xrio.makeFluxLikeDA(flatmask[np.newaxis],
                                           data.time.values[:1], "None",
                                           time_units, name='flatmask')

    # Calculate reduced image
    subflat[np.where(flatmask == 0)] = 1
    subflat[np.where(subflat == 0)] = 1
    data['flux'] /= subflat

    return data, meta, log


def difference_frames(data, meta, log):
    '''Compute differenced frames.

    Parameters
    ----------
    data : Xarray Dataset
        The Dataset object.
    meta : eureka.lib.readECF.MetaClass
        The metadata object.
    log : logedit.Logedit
        The current log.

    Returns
    -------
    data : Xarray Dataset
        The updated Dataset object differenced frames.
    meta : eureka.lib.readECF.MetaClass
        The metadata object.
    log : logedit.Logedit
        The current log.
    '''
    if meta.nreads > 1 and meta.firstInBatch:
        log.writelog('  Differencing non-destructive reads...',
                     mute=(not meta.verbose))

    if meta.nreads > 1:
        # Subtract pairs of subframes
        meta.nreads -= 1
        diffflux = np.zeros((meta.nreads, meta.ny, meta.nx))
        differr = np.zeros((meta.nreads, meta.ny, meta.nx))
        for n in range(meta.nreads):
            diffflux[n] = data.flux[n+1]-data.flux[n]
            differr[n-1] = np.sqrt(data.err[n]**2+data.err[n-1]**2)
    else:
        # FLT data has already been differenced
        diffflux = data.flux
        differr = data.err

    # Temporarily set this value for now
    meta.n_int = meta.nreads

    diffmask = np.zeros((meta.nreads, meta.ny, meta.nx))
    guess = np.zeros((meta.nreads), dtype=int)
    for n in range(meta.nreads):
        diffmask[n] = data['flatmask'][0][0]
        if meta.nreads > 1:
            diffmask[n][np.where(differr[n] > meta.diffthresh *
                        np.median(differr[n], axis=1)[:, np.newaxis])] = 0
        else:
            # Don't use diffthresh for FLT files
            pass

        # Guess spectrum position only using subarray region
        masked_data = diffflux[n, meta.ywindow[0]:meta.ywindow[1],
                               meta.xwindow[0]:meta.xwindow[1]] * \
            diffmask[n, meta.ywindow[0]:meta.ywindow[1],
                     meta.xwindow[0]:meta.xwindow[1]]
        guess[n] = (np.median(np.where(masked_data > np.mean(masked_data))[0])
                    + meta.ywindow[0]).astype(int)
    # Guess may be skewed if first read is zeros
    if guess[0] < 0 or guess[0] > meta.ny:
        guess[0] = guess[1]

    # Compute full scan length
    if meta.firstInBatch:
        log.writelog('  Computing scan height...',
                     mute=(not meta.verbose))
    scanHeight = []
    for i in range(meta.n_int):
        scannedData = np.sum(data.flux[i], axis=1)
        xmin = np.min(guess)
        xmax = np.max(guess)
        scannedData /= np.median(scannedData[xmin:xmax+1])
        scannedData -= 0.5
        yrng = range(meta.ny)
        spline = spi.UnivariateSpline(yrng, scannedData[yrng], k=3, s=0)
        roots = spline.roots()
        scanHeight.append(roots[1]-roots[0])

    # Create Xarray Dataset with updated time axis for differenced frames
    flux_units = data.flux.attrs['flux_units']
    time_units = data.flux.attrs['time_units']
    if meta.nreads > 1:
        difftime = data.time[:-1] + 0.5*np.ediff1d(data.time)
    else:
        # FLT data has already been differenced
        difftime = data.time
    diffdata = xrio.makeDataset()
    diffdata['flux'] = xrio.makeFluxLikeDA(diffflux, difftime, flux_units,
                                           time_units, name='flux')
    diffdata['err'] = xrio.makeFluxLikeDA(differr, difftime, flux_units,
                                          time_units, name='err')
    diffdata['flatmask'] = xrio.makeFluxLikeDA(diffmask, difftime, "None",
                                               time_units, name='mask')
    variance = np.zeros_like(diffdata.flux.values)
    diffdata['variance'] = xrio.makeFluxLikeDA(variance, difftime, flux_units,
                                               time_units, name='variance')
    diffdata['guess'] = xrio.makeTimeLikeDA(guess, difftime, 'pixels',
                                            time_units, 'guess')
    diffdata['scanHeight'] = xrio.makeTimeLikeDA(scanHeight, difftime,
                                                 'pixels', time_units,
                                                 'scanHeight')

    return diffdata, meta, log


def flag_bg(data, meta, log):
    '''Outlier rejection of sky background along time axis.

    Parameters
    ----------
    data : Xarray Dataset
        The Dataset object.
    meta : eureka.lib.readECF.MetaClass
        The metadata object.
    log : logedit.Logedit
        The current log.

    Returns
    -------
    data : Xarray Dataset
        The updated Dataset object with outlier background pixels flagged.
    '''
    log.writelog('  Performing background outlier rejection...',
                 mute=(not meta.verbose))

    for p in range(2):
        iscans = np.where(data.scandir.values == p)[0]
        if len(iscans) > 0:
            for n in range(meta.nreads):
                iscan = iscans[n::meta.nreads]
                # Set limits on the sky background
                x1 = (data.guess.values[iscan].min()-meta.bg_hw).astype(int)
                x2 = (data.guess.values[iscan].max()+meta.bg_hw).astype(int)
                bgdata1 = data.flux[iscan, :x1]
                bgmask1 = data.flux[iscan, :x1]
                bgdata2 = data.flux[iscan, x2:]
                bgmask2 = data.flux[iscan, x2:]
                if meta.use_estsig:
                    bgerr1 = np.median(data.err[iscan, :x1])
                    bgerr2 = np.median(data.err[iscan, x2:])
                    estsig1 = [bgerr1 for j in range(len(meta.bg_thresh))]
                    estsig2 = [bgerr2 for j in range(len(meta.bg_thresh))]
                else:
                    estsig1 = None
                    estsig2 = None
                data['mask'][iscan, :x1] = sigrej.sigrej(bgdata1,
                                                         meta.bg_thresh,
                                                         bgmask1, estsig1)
                data['mask'][iscan, x2:] = sigrej.sigrej(bgdata2,
                                                         meta.bg_thresh,
                                                         bgmask2, estsig2)

    return data


def fit_bg(dataim, datamask, datav0, datavariance, guess, n, meta, isplots=0):
    """Fit for a non-uniform background.

    Uses the code written for NIRCam, but adds on some extra steps

    Parameters
    ----------
    dataim : ndarray (2D)
        The 2D image array.
    datamask : ndarray (2D)
        An array of which data should be masked.
    datav0 : ndarray (2D)
        readNoise**2.
    datavariance : ndarray (2D)
        Initially an all zeros array.
    n : int
        The current integration.
    meta : eureka.lib.readECF.MetaClass
        The metadata object.
    isplots : int; optional
        The plotting verbosity, by default False.

    Returns
    -------
    bg : ndarray (2D)
        The fitted background level.
    mask : ndarray (2D)
        The updated mask after background subtraction.
    datav0 : ndarray (2D)
        readNoise**2+np.mean(bgerr**2)
    datavariance : ndarray (2D)
        abs(dataim) / meta.gain + datav0
    n : int
        The current integration number.
    """
    y2 = guess + meta.bg_hw
    y1 = guess - meta.bg_hw

    bg, mask = background.fitbg(dataim, meta, datamask, y1, y2,
                                deg=meta.bg_deg, threshold=meta.p3thresh,
                                isrotate=meta.isrotate, isplots=isplots)

    # Calculate variance assuming background dominated rather than
    # read noise dominated
    bgerr = np.std(bg, axis=0)/np.sqrt(np.sum(datamask, axis=0))
    bgerr[np.logical_not(np.isfinite(bgerr))] = 0.
    datav0 += np.mean(bgerr**2)
    datavariance = abs(dataim) / meta.gain + datav0

    return bg, mask, datav0, datavariance, n


def correct_drift2D(data, meta, log, m):
    """Correct for calculated 2D drift.

    Parameters
    ----------
    data : Xarray Dataset
        The Dataset object.
    meta : eureka.lib.readECF.MetaClass
        The metadata object.
    log : logedit.Logedit
        The current log.
    m : int
        The current file number.

    Returns
    -------
    data : Xarray Dataset
        The updated Dataset object after 2D drift correction.
    meta : eureka.lib.readECF.MetaClass
        The updated metadata object.
    log : logedit.Logedit
        The current log.
    """
    def writeDrift2D(arg):
        value, n = arg
        # Assign to array of spectra and uncertainties
        drift2D[n] = value
        return

    log.writelog("  Calculating 2D drift...", mute=(not meta.verbose))
    drift2D = np.zeros((meta.n_int, 2))
    if meta.ncpu == 1:
        # Only 1 CPU
        for n in range(meta.n_int):
            # Get read number
            r = n % meta.nreads
            # Get index of reference frame
            # (0 = forward scan, 1 = reverse scan)
            p = data.scandir.values[n]
            writeDrift2D(hst.calcDrift2D((meta.subdata_ref[p][r] *
                                          meta.subdiffmask_ref[p][r]),
                                         (data.flux[n]*data.flatmask[n]),
                                         n))
    else:
        # Multiple CPUs
        pool = mp.Pool(meta.ncpu)
        for n in range(meta.n_int):
            # Get read number
            r = n % meta.nreads
            # Get index of reference frame
            # (0 = forward scan, 1 = reverse scan)
            p = data.scandir.values[n]
            res = pool.apply_async(hst.calcDrift2D,
                                   args=((meta.subdata_ref[p][r] *
                                          meta.subdiffmask_ref[p][r]),
                                         (data.flux[n]*data.flatmask[n]),
                                         n),
                                   callback=writeDrift2D)
        pool.close()
        pool.join()
        res.wait()

    # Save the fitted drifts in the data object
    data['centroid_x'] = (['time'], drift2D[:, 0])
    data.centroid_x.attrs['units'] = 'pixels'
    data['centroid_y'] = (['time'], drift2D[:, 1])
    data.centroid_y.attrs['units'] = 'pixels'

    log.writelog("  Performing rough, pixel-scale drift correction...",
                 mute=(not meta.verbose))
    drift2D_int = np.round(drift2D, 0)
    # Correct for drift by integer pixel numbers, no interpolation
    for n in range(meta.n_int):
        data.flux[n] = spni.shift(data.flux[n],
                                  -1*drift2D_int[n, ::-1], order=0,
                                  mode='constant', cval=0)
        data.mask[n] = spni.shift(data.mask[n],
                                  -1*drift2D_int[n, ::-1], order=0,
                                  mode='constant', cval=0)
        data.variance[n] = spni.shift(data.variance[n],
                                      -1*drift2D_int[n, ::-1],
                                      order=0, mode='constant', cval=0)
        data.bg[n] = spni.shift(data.bg[n],
                                -1*drift2D_int[n, ::-1], order=0,
                                mode='constant', cval=0)

    # Outlier rejection of full frame along time axis
    if meta.files_per_batch == 1 and meta.firstFile:
        log.writelog("  WARNING: It is recommended to run Eureka! in batch\n"
                     "  mode (nfiles >> 1) for WFC3 data to allow full-frame\n"
                     "  outlier rejection.")
    elif meta.files_per_batch > 1:
        log.writelog("  Performing full-frame outlier rejection...",
                     mute=(not meta.verbose))
        for p in range(2):
            iscans = np.where(data.scandir.values == p)[0]
            if len(iscans) > 0:
                for n in range(meta.nreads):
                    iscan = iscans[n::meta.nreads]
                    data.mask[iscan] = sigrej.sigrej(data.flux[iscan],
                                                     meta.bg_thresh,
                                                     data.mask[iscan])

    log.writelog("  Performing sub-pixel drift correction...",
                 mute=(not meta.verbose))
    # Get indices for each pixel
    ix = range(meta.subnx)
    iy = range(meta.subny)
    # Define the degrees of the bivariate spline
    kx, ky = (1, 1)  # FINDME: should be using (3,3)
    # Correct for drift
    for n in range(meta.n_int):
        # Need to swap ix and iy because of numpy
        spline = spi.RectBivariateSpline(iy, ix, data.flux[n], kx=kx,
                                         ky=ky, s=0)
        # Need to subtract drift2D since documentation says (where im1 is
        # the reference image)
        # "Measures the amount im2 is offset from im1 (i.e., shift im2 by
        # -1 * these #'s to match im1)"
        data.flux[n] = spline((iy-drift2D[n, 1] +
                               drift2D_int[n, 1]).flatten(),
                              (ix-drift2D[n, 0] +
                               drift2D_int[n, 0]).flatten())
        # Need to be careful with shifting the mask. Do the shifting, and
        # mask whichever pixel was closest to the one that had been masked
        spline = spi.RectBivariateSpline(iy, ix, data.mask[n], kx=kx,
                                         ky=ky, s=0)
        data.mask[n] = spline((iy-drift2D[n, 1] +
                               drift2D_int[n, 1]).flatten(),
                              (ix-drift2D[n, 0] +
                               drift2D_int[n, 0]).flatten())
        # Fractional masking won't work - make sure it is all integer
        data.mask[n] = np.round(data.mask[n]).astype(int)
        spline = spi.RectBivariateSpline(iy, ix, data.variance[n], kx=kx,
                                         ky=ky, s=0)
        data.variance[n] = spline((iy-drift2D[n, 1] +
                                   drift2D_int[n, 1]).flatten(),
                                  (ix-drift2D[n, 0] +
                                   drift2D_int[n, 0]).flatten())
        spline = spi.RectBivariateSpline(iy, ix, data.bg[n], kx=kx,
                                         ky=ky, s=0)
        data.bg[n] = spline((iy-drift2D[n, 1] +
                             drift2D_int[n, 1]).flatten(),
                            (ix-drift2D[n, 0] +
                             drift2D_int[n, 0]).flatten())

    return data, meta, log


def cut_aperture(data, meta, log):
    """Select the aperture region out of each trimmed image.

    Parameters
    ----------
    data : Xarray Dataset
        The Dataset object.
    meta : eureka.lib.readECF.MetaClass
        The metadata object.
    log : logedit.Logedit
        The current log.

    Returns
    -------
    apdata : ndarray
        The flux values over the aperture region.
    aperr : ndarray
        The noise values over the aperture region.
    apmask : ndarray
        The mask values over the aperture region.
    apbg : ndarray
        The background flux values over the aperture region.
    apv0 : ndarray
        The v0 values over the aperture region.

    Notes
    -----
    History:

    - 2022-06-17, Taylor J Bell
        Initial version, edited to work for HST scanned observations.
    """
    log.writelog('  Extracting aperture region...',
                 mute=(not meta.verbose))

    apdata = np.zeros((meta.n_int, meta.spec_hw*2+1, meta.subnx))
    aperr = np.zeros((meta.n_int, meta.spec_hw*2+1, meta.subnx))
    apmask = np.zeros((meta.n_int, meta.spec_hw*2+1, meta.subnx))
    apbg = np.zeros((meta.n_int, meta.spec_hw*2+1, meta.subnx))
    apv0 = np.zeros((meta.n_int, meta.spec_hw*2+1, meta.subnx))

    for f in range(int(meta.n_int/meta.nreads)):
        # Get index of reference frame
        # (0 = forward scan, 1 = reverse scan)
        p = data.scandir[f*meta.nreads].values
        for r in range(meta.nreads):
            # Figure out the index currently being cut out
            n = f*meta.nreads + r

            # Use the centroid from the relevant reference frame
            guess = meta.guess[p].values[r]

            ap_y1 = (guess-meta.spec_hw).astype(int)
            ap_y2 = (guess+meta.spec_hw+1).astype(int)

            if ap_y1 < 0:
                ap_y1 = 0
                ap_y2 = 2*meta.spec_hw + 1

            if ap_y2 > len(data.flux.values[n]):
                ap_y2 = len(data.flux.values[n])
                ap_y1 = len(data.flux.values[n]) - (2*meta.spec_hw + 1)

            # Cut out this particular read
            apdata[n] = data.flux.values[n, ap_y1:ap_y2]
            aperr[n] = data.err.values[n, ap_y1:ap_y2]
            apmask[n] = data.mask.values[n, ap_y1:ap_y2]
            apbg[n] = data.bg.values[n, ap_y1:ap_y2]
            apv0[n] = data.v0.values[n, ap_y1:ap_y2]

    return apdata, aperr, apmask, apbg, apv0<|MERGE_RESOLUTION|>--- conflicted
+++ resolved
@@ -464,11 +464,7 @@
 
     # Calculate trace
     if meta.firstInBatch:
-<<<<<<< HEAD
         log.writelog(f"\n  Calculating wavelength assuming {meta.grism} "
-=======
-        log.writelog(f"  Calculating wavelength assuming {meta.filter} "
->>>>>>> 7a24b915
                      f"filter/grism...", mute=(not meta.verbose))
     xrange = np.arange(0, meta.nx)
     # wavelength in microns
