import numpy as np
import os
from tqdm import tqdm
import matplotlib.pyplot as plt
import scipy.interpolate as spi
from .source_pos import gauss
from ..lib import util
from ..lib.plots import figure_filetype
import scipy.stats as stats
from matplotlib.colors import LogNorm
from mpl_toolkits import axes_grid1


def lc_nodriftcorr(meta, wave_1d, optspec, optmask=None):
    '''Plot a 2D light curve without drift correction. (Fig 3101+3102)

    Fig 3101 uses a linear wavelength x-axis, while Fig 3102 uses a linear
    detector pixel x-axis.

    Parameters
    ----------
    meta : eureka.lib.readECF.MetaClass
        The metadata object.
    wave_1d : Xarray Dataset
        Wavelength array with trimmed edges depending on xwindow and ywindow
        which have been set in the S3 ecf
    optspec : Xarray Dataset
        The optimally extracted spectrum.
    optmask : Xarray Dataset; optional
        A mask array to use if optspec is not a masked array. Defaults to None
        in which case only the invalid values of optspec will be masked.
    '''
    normspec = util.normalize_spectrum(meta, optspec.values,
                                       optmask=optmask.values)
    wmin = np.nanmin(wave_1d)
    wmax = np.nanmax(wave_1d)
    # Don't do min and max because MIRI is backwards
    pmin = int(optspec.x[0].values)
    pmax = int(optspec.x[-1].values)
    if not hasattr(meta, 'vmin') or meta.vmin is None:
        meta.vmin = 0.97
    if not hasattr(meta, 'vmax') or meta.vmin is None:
        meta.vmax = 1.03
    if not hasattr(meta, 'time_axis') or meta.time_axis is None:
        meta.time_axis = 'y'
    elif meta.time_axis not in ['y', 'x']:
        print("WARNING: meta.time_axis is not one of ['y', 'x']!"
              " Using 'y' by default.")
        meta.time_axis = 'y'

    cmap = plt.cm.RdYlBu_r.copy()
    fig1 = plt.figure(3101, figsize=(8, 8))
    fig2 = plt.figure(3102, figsize=(8, 8))
    fig1.clf()
    fig2.clf()
    ax1 = fig1.gca()
    ax2 = fig2.gca()
    if meta.time_axis == 'y':
        im1 = ax1.pcolormesh(wave_1d, np.arange(meta.n_int),
                             normspec, vmin=meta.vmin, vmax=meta.vmax,
                             cmap=cmap)
        im2 = ax2.imshow(normspec, origin='lower', aspect='auto',
                         extent=[pmin, pmax, 0, meta.n_int], vmin=meta.vmin,
                         vmax=meta.vmax, cmap=cmap)
        ax1.set_xlim(wmin, wmax)
        ax2.set_xlim(pmin, pmax)
        ax1.set_ylim(0, meta.n_int)
        ax2.set_ylim(0, meta.n_int)
        ax1.set_ylabel('Integration Number')
        ax2.set_ylabel('Integration Number')
        ax1.set_xlabel(r'Wavelength ($\mu m$)')
        ax2.set_xlabel('Detector Pixel Position')
    else:
        im1 = ax1.pcolormesh(np.arange(meta.n_int), wave_1d,
                             normspec.swapaxes(0, 1), vmin=meta.vmin,
                             vmax=meta.vmax, cmap=cmap)
        im2 = ax2.imshow(normspec.swapaxes(0, 1), origin='lower',
                         aspect='auto', extent=[0, meta.n_int, pmin, pmax],
                         vmin=meta.vmin, vmax=meta.vmax, cmap=cmap)
        ax1.set_ylim(wmin, wmax)
        ax2.set_ylim(pmin, pmax)
        ax1.set_xlim(0, meta.n_int)
        ax2.set_xlim(0, meta.n_int)
        ax1.set_ylabel(r'Wavelength ($\mu m$)')
        ax2.set_ylabel('Detector Pixel Position')
        ax1.set_xlabel('Integration Number')
        ax2.set_xlabel('Integration Number')

    ax1.minorticks_on()
    ax2.minorticks_on()
    ax1.set_title(f"MAD = {np.round(meta.mad_s3, 0).astype(int)} ppm")
    ax2.set_title(f"MAD = {np.round(meta.mad_s3, 0).astype(int)} ppm")
    fig1.colorbar(im1, ax=ax1, label='Normalized Flux')
    fig2.colorbar(im2, ax=ax2, label='Normalized Flux')
    fig1.set_tight_layout(True)
    fig2.set_tight_layout(True)
    fname1 = f'figs{os.sep}fig3101-2D_LC'+figure_filetype
    fname2 = f'figs{os.sep}fig3102-2D_LC'+figure_filetype
    fig1.savefig(meta.outputdir+fname1, dpi=300)
    fig2.savefig(meta.outputdir+fname2, dpi=300)
    if not meta.hide_plots:
        plt.pause(0.2)


def image_and_background(data, meta, log, m):
    '''Make image+background plot. (Figs 3301)

    Parameters
    ----------
    data : Xarray Dataset
        The Dataset object.
    meta : eureka.lib.readECF.MetaClass
        The metadata object.
    log : logedit.Logedit
        The current log.
    m : int
        The file number.
    '''
    log.writelog('  Creating figures for background subtraction...',
                 mute=(not meta.verbose))

    intstart = data.attrs['intstart']
    subdata = np.ma.masked_where(~data.mask.values, data.flux.values)
    subbg = np.ma.masked_where(~data.mask.values, data.bg.values)

    xmin, xmax = data.flux.x.min().values, data.flux.x.max().values
    ymin, ymax = data.flux.y.min().values, data.flux.y.max().values

    # Commented out vmax calculation is sensitive to unflagged hot pixels
    # vmax = np.ma.max(np.ma.masked_invalid(subdata))/40
    vmin = -200
    vmax = 1000
    median = np.ma.median(subbg)
    std = np.ma.std(subbg)
    # Set bad pixels to plot as black
    cmap = plt.cm.plasma.copy()
    cmap.set_bad('k', 1.)
    iterfn = range(meta.int_end-meta.int_start)
    if meta.verbose:
        iterfn = tqdm(iterfn)
    for n in iterfn:
        plt.figure(3301, figsize=(8, 8))
        plt.clf()
        plt.suptitle(f'Integration {intstart + n}')
        plt.subplot(211)
        plt.title('Background-Subtracted Frame')
        plt.imshow(subdata[n], origin='lower', aspect='auto', cmap=cmap,
                   vmin=vmin, vmax=vmax, interpolation='nearest',
                   extent=[xmin, xmax, ymin, ymax])
        plt.colorbar()
        plt.ylabel('Detector Pixel Position')
        plt.subplot(212)
        plt.title('Subtracted Background')
        plt.imshow(subbg[n], origin='lower', aspect='auto', cmap=cmap,
                   vmin=median-3*std, vmax=median+3*std,
                   interpolation='nearest',
                   extent=[xmin, xmax, ymin, ymax])
        plt.colorbar()
        plt.ylabel('Detector Pixel Position')
        plt.xlabel('Detector Pixel Position')
        plt.tight_layout()
        file_number = str(m).zfill(int(np.floor(np.log10(meta.num_data_files))
                                       + 1))
        int_number = str(n).zfill(int(np.floor(np.log10(meta.n_int))+1))
        fname = (f'figs{os.sep}fig3301_file{file_number}_int{int_number}' +
                 '_ImageAndBackground'+figure_filetype)
        plt.savefig(meta.outputdir+fname, dpi=300)
        if not meta.hide_plots:
            plt.pause(0.2)


def drift_2D(data, meta):
    '''Plot the fitted 2D drift. (Fig 3106)

    Parameters
    ----------
    data : Xarray Dataset
        The Dataset object.
    meta : eureka.lib.readECF.MetaClass
        The metadata object.
    '''
    plt.figure(3106, figsize=(8, 6))
    plt.clf()
    plt.subplot(211)
    for p in range(2):
        iscans = np.where(data.scandir.values == p)[0]
        plt.plot(iscans, data.drift2D[iscans, 1], '.')
    plt.ylabel(f'Drift Along y ({data.drift2D.drift_units})')
    plt.subplot(212)
    for p in range(2):
        iscans = np.where(data.scandir.values == p)[0]
        plt.plot(iscans, data.drift2D[iscans, 0], '.')
    plt.ylabel(f'Drift Along x ({data.drift2D.drift_units})')
    plt.xlabel('Integration Number')
    plt.tight_layout()
    fname = f'figs{os.sep}fig3106_Drift2D{figure_filetype}'
    plt.savefig(meta.outputdir+fname, dpi=300)
    if not meta.hide_plots:
        plt.pause(0.2)


def optimal_spectrum(data, meta, n, m):
    '''Make optimal spectrum plot. (Figs 3302)

    Parameters
    ----------
    data : Xarray Dataset
        The Dataset object.
    meta : eureka.lib.readECF.MetaClass
        The metadata object.
    n : int
        The integration number.
    m : int
        The file number.
    '''
    intstart, stdspec, optspec, opterr = (data.attrs['intstart'],
                                          data.stdspec.values,
                                          data.optspec.values,
                                          data.opterr.values)

    plt.figure(3302)
    plt.clf()
    plt.suptitle(f'1D Spectrum - Integration {intstart + n}')
    plt.semilogy(data.stdspec.x.values, stdspec[n], '-', color='C1',
                 label='Standard Spec')
    plt.errorbar(data.stdspec.x.values, optspec[n], yerr=opterr[n], fmt='-',
                 color='C2', ecolor='C2', label='Optimal Spec')
    plt.ylabel('Flux')
    plt.xlabel('Detector Pixel Position')
    plt.legend(loc='best')
    plt.tight_layout()
    file_number = str(m).zfill(int(np.floor(np.log10(meta.num_data_files))+1))
    int_number = str(n).zfill(int(np.floor(np.log10(meta.n_int))+1))
    fname = (f'figs{os.sep}fig3302_file{file_number}_int{int_number}' +
             '_Spectrum'+figure_filetype)
    plt.savefig(meta.outputdir+fname, dpi=300)
    if not meta.hide_plots:
        plt.pause(0.2)


def source_position(meta, x_dim, pos_max, m, n,
                    isgauss=False, x=None, y=None, popt=None,
                    isFWM=False, y_pixels=None, sum_row=None, y_pos=None):
    '''Plot source position for MIRI data. (Figs 3103)

    Parameters
    ----------
    meta : eureka.lib.readECF.MetaClass
        The metadata object.
    x_dim : int
        The number of pixels in the y-direction in the image.
    pos_max : float
        The brightest row.
    m : int
        The file number.
    n : int
        The integration number.
    isgauss : bool; optional
        Used a guassian centring method.
    x : type; optional
        Unused.
    y : type; optional
        Unused.
    popt : list; optional
        The fitted Gaussian terms.
    isFWM : bool; optional
        Used a flux-weighted mean centring method.
    y_pixels : 1darray; optional
        The indices of the y-pixels.
    sum_row : 1darray; optional
        The sum over each row.
    y_pos : float; optional
        The FWM central position of the star.

    Notes
    -----
    History:

    - 2021-07-14: Sebastian Zieba
        Initial version.
    - Oct 15, 2021: Taylor Bell
        Tidied up the code a bit to reduce repeated code.
    '''
    plt.figure(3103)
    plt.clf()
    plt.plot(y_pixels, sum_row, 'o', label='Data')
    if isgauss:
        x_gaussian = np.linspace(0, x_dim, 500)
        gaussian = gauss(x_gaussian, *popt)
        plt.plot(x_gaussian, gaussian, '-', label='Gaussian Fit')
        plt.axvline(popt[1], ls=':', label='Gaussian Center', c='C2')
        plt.xlim(pos_max-meta.spec_hw, pos_max+meta.spec_hw)
    elif isFWM:
        plt.axvline(y_pos, ls='-', label='Weighted Row')
    plt.axvline(pos_max, ls='--', label='Brightest Row', c='C3')
    plt.ylabel('Row Flux')
    plt.xlabel('Row Pixel Position')
    plt.legend()
    plt.tight_layout()
    file_number = str(m).zfill(int(np.floor(np.log10(meta.num_data_files))+1))
    int_number = str(n).zfill(int(np.floor(np.log10(meta.n_int))+1))
    fname = (f'figs{os.sep}fig3103_file{file_number}_int{int_number}' +
             '_source_pos'+figure_filetype)
    plt.savefig(meta.outputdir+fname, dpi=300)
    if not meta.hide_plots:
        plt.pause(0.2)


def profile(meta, profile, submask, n, m):
    '''Plot weighting profile from optimal spectral extraction routine.
    (Figs 3303)

    Parameters
    ----------
    meta : eureka.lib.readECF.MetaClass
        The metadata object.
    profile : ndarray
        Fitted profile in the same shape as the data array.
    submask : ndarray
        Outlier mask.
    n : int
        The current integration number.
    m : int
        The file number.
    '''
    profile = np.ma.masked_invalid(profile)
    submask = np.ma.masked_invalid(submask)
    mask = np.logical_or(np.ma.getmaskarray(profile),
                         np.ma.getmaskarray(submask))
    profile = np.ma.masked_where(mask, profile)
    submask = np.ma.masked_where(mask, submask)
    vmin = np.ma.min(profile*submask)
    vmax = vmin + 0.05*np.ma.max(profile*submask)
    cmap = plt.cm.viridis.copy()
    plt.figure(3303)
    plt.clf()
    plt.suptitle(f"Profile - Integration {n}")
    plt.imshow(profile*submask, aspect='auto', origin='lower',
               vmax=vmax, vmin=vmin, interpolation='nearest', cmap=cmap)
    plt.ylabel('Relative Pixel Position')
    plt.xlabel('Relative Pixel Position')
    plt.tight_layout()
    file_number = str(m).zfill(int(np.floor(np.log10(meta.num_data_files))+1))
    int_number = str(n).zfill(int(np.floor(np.log10(meta.n_int))+1))
    fname = (f'figs{os.sep}fig3303_file{file_number}_int{int_number}_Profile' +
             figure_filetype)
    plt.savefig(meta.outputdir+fname, dpi=300)
    if not meta.hide_plots:
        plt.pause(0.2)


def subdata(meta, i, n, m, subdata, submask, expected, loc):
    '''Show 1D view of profile for each column. (Figs 3501)

    Parameters
    ----------
    meta : eureka.lib.readECF.MetaClass
        The metadata object.
    i : int
        The column number.
    n : int
        The current integration number.
    m : int
        The file number.
    subdata : ndarray
        Background subtracted data.
    submask : ndarray
        Outlier mask.
    expected : ndarray
        Expected profile
    loc : ndarray
        Location of worst outliers.
    '''
    ny, nx = subdata.shape
    plt.figure(3501)
    plt.clf()
    plt.suptitle(f'Integration {n}, Columns {i}/{nx}')
    plt.plot(np.arange(ny)[np.where(submask[:, i])[0]],
             subdata[np.where(submask[:, i])[0], i], 'bo')
    plt.plot(np.arange(ny)[np.where(submask[:, i])[0]],
             expected[np.where(submask[:, i])[0], i], 'g-')
    plt.plot((loc[i]), (subdata[loc[i], i]), 'ro')
    file_number = str(m).zfill(int(np.floor(np.log10(meta.num_data_files))+1))
    int_number = str(n).zfill(int(np.floor(np.log10(meta.n_int))+1))
    col_number = str(i).zfill(int(np.floor(np.log10(nx))+1))
    fname = (f'figs{os.sep}fig3501_file{file_number}_int{int_number}' +
             f'_col{col_number}_subdata'+figure_filetype)
    plt.savefig(meta.outputdir+fname, dpi=300)
    if not meta.hide_plots:
        plt.pause(0.1)


def driftypos(data, meta):
    '''Plot the spatial jitter. (Fig 3104)

    Parameters
    ----------
    data : Xarray Dataset
        The Dataset object.
    meta : eureka.lib.readECF.MetaClass
        The metadata object.

    Notes
    -----
    History:

    - 2022-07-11 Caroline Piaulet
        First version of this function
    '''
    plt.figure(3104, figsize=(8, 4))
    plt.clf()
    plt.plot(np.arange(meta.n_int), data["driftypos"].values, '.')
    plt.ylabel('Spectrum spatial profile center')
    plt.xlabel('Integration Number')
    plt.tight_layout()
    fname = 'figs'+os.sep+'fig3104_DriftYPos'+figure_filetype
    plt.savefig(meta.outputdir+fname, bbox_inches='tight', dpi=300)
    if not meta.hide_plots:
        plt.pause(0.2)


def driftywidth(data, meta):
    '''Plot the spatial profile's fitted Gaussian width. (Fig 3105)

    Parameters
    ----------
    data : Xarray Dataset
        The Dataset object.
    meta : eureka.lib.readECF.MetaClass
        The metadata object.

    Notes
    -----
    History:

    - 2022-07-11 Caroline Piaulet
        First version of this function
    '''
    plt.figure(3105, figsize=(8, 4))
    plt.clf()
    plt.plot(np.arange(meta.n_int), data["driftywidth"].values, '.')
    plt.ylabel('Spectrum spatial profile width')
    plt.xlabel('Integration Number')
    plt.tight_layout()
    fname = 'figs'+os.sep+'fig3105_DriftYWidth'+figure_filetype
    plt.savefig(meta.outputdir+fname, bbox_inches='tight', dpi=300)
    if not meta.hide_plots:
        plt.pause(0.2)


def residualBackground(data, meta, m, vmin=-200, vmax=1000):
    '''Plot the median, BG-subtracted frame to study the residual BG region and
    aperture/BG sizes. (Fig 3304)

    Parameters
    ----------
    data : Xarray Dataset
        The Dataset object.
    meta : eureka.lib.readECF.MetaClass
        The metadata object.
    m : int
        The file number.
    vmin : int; optional
        Minimum value of colormap. Default is -200.
    vmax : int; optional
        Maximum value of colormap. Default is 1000.

    Notes
    -----
    History:

    - 2022-07-29 KBS
        Initial version
    '''
    xmin, xmax = data.flux.x.min().values, data.flux.x.max().values
    ymin, ymax = data.flux.y.min().values, data.flux.y.max().values

    # Median flux of segment
    subdata = np.ma.masked_where(~data.mask.values, data.flux.values)
    flux = np.ma.median(subdata, axis=0)
    # Compute vertical slice of with 10 columns
    slice = np.nanmedian(flux[:, meta.subnx//2-5:meta.subnx//2+5], axis=1)
    # Interpolate to 0.01-pixel resolution
    f = spi.interp1d(np.arange(ymin, ymax+1), slice, 'cubic')
    ny_hr = np.arange(ymin, ymax, 0.01)
    flux_hr = f(ny_hr)
    # Set bad pixels to plot as black
    cmap = plt.cm.plasma.copy()
    cmap.set_bad('k', 1.)

    plt.figure(3304, figsize=(8, 3.5))
    plt.clf()
    fig, (a0, a1) = plt.subplots(1, 2, gridspec_kw={'width_ratios': [3, 1]},
                                 num=3304, figsize=(8, 3.5))
    a0.imshow(flux, origin='lower', aspect='auto', vmax=vmax, vmin=vmin,
              cmap=cmap, interpolation='nearest',
              extent=[xmin, xmax, ymin, ymax])
    a0.hlines([ymin+meta.bg_y1, ymin+meta.bg_y2], xmin, xmax, color='orange')
    a0.hlines([ymin+meta.src_ypos+meta.spec_hw,
              ymin+meta.src_ypos-meta.spec_hw], xmin,
              xmax, color='mediumseagreen', linestyle='dashed')
    a0.axes.set_ylabel("Detector Pixel Position")
    a0.axes.set_xlabel("Detector Pixel Position")
    a1.scatter(flux_hr, ny_hr, 5, flux_hr, cmap=cmap,
               norm=plt.Normalize(vmin, vmax))
    a1.vlines([0], ymin, ymax, color='0.5', linestyle='dotted')
    a1.hlines([ymin+meta.bg_y1, ymin+meta.bg_y2], vmin, vmax, color='orange',
              linestyle='solid', label='bg'+str(meta.bg_hw))
    a1.hlines([ymin+meta.src_ypos+meta.spec_hw,
              ymin+meta.src_ypos-meta.spec_hw], vmin,
              vmax, color='mediumseagreen', linestyle='dashed',
              label='ap'+str(meta.spec_hw))
    a1.legend(loc='upper right', fontsize=8)
    a1.axes.set_xlabel("Flux [e-]")
    a1.axes.set_xlim(vmin, vmax)
    a1.axes.set_ylim(ymin, ymax)
    a1.axes.set_yticklabels([])
    # a1.yaxis.set_visible(False)
    a1.axes.set_xticks(np.linspace(vmin, vmax, 3))
    fig.colorbar(plt.cm.ScalarMappable(norm=plt.Normalize(vmin, vmax),
                 cmap=cmap), ax=a1)
    fig.subplots_adjust(top=0.97,
                        bottom=0.155,
                        left=0.08,
                        right=0.925,
                        hspace=0.2,
                        wspace=0.08)
    file_number = str(m).zfill(int(np.floor(np.log10(meta.num_data_files))+1))
    fname = (f'figs{os.sep}fig3304_file{file_number}' +
             '_ResidualBG'+figure_filetype)
    plt.savefig(meta.outputdir+fname, dpi=300)
    if not meta.hide_plots:
        plt.pause(0.1)


def curvature(meta, column_coms, smooth_coms, int_coms, m):
    '''Plot the measured, smoothed, and integer correction from the measured
    curvature. (Fig 3107)

    Parameters
    ----------
    meta : eureka.lib.readECF.MetaClass
        The metadata object.
    column_coms : 1D array
        Measured center of mass (light) for each pixel column
    smooth_coms : 1D array
        Smoothed center of mass (light) for each pixel column
    int_coms : 1D array
        Integer-rounded center of mass (light) for each pixel column
    m : int
        The file number.

    Notes
    -----
    History:

    - 2022-07-31 KBS
        Initial version
    '''
    cmap = plt.cm.viridis.copy()

    plt.figure(3107)
    plt.clf()
    plt.title("Trace Curvature")
    plt.plot(column_coms, '.', label='Measured', color=cmap(0.25))
    plt.plot(smooth_coms, '-', label='Smoothed', color=cmap(0.98))
    plt.plot(int_coms, 's', label='Integer', color=cmap(0.7), ms=2)
    plt.legend()
    plt.ylabel('Relative Pixel Position')
    plt.xlabel('Relative Pixel Position')
    plt.tight_layout()

<<<<<<< HEAD
    fname = (f'figs{os.sep}fig3107_Curvature'+figure_filetype)
=======
    file_number = str(m).zfill(int(np.floor(np.log10(meta.num_data_files))+1))
    fname = (f'figs{os.sep}fig3106_file{file_number}_Curvature' +
             figure_filetype)
>>>>>>> 47e1eda4
    plt.savefig(meta.outputdir+fname, dpi=300)
    if not meta.hide_plots:
        plt.pause(0.1)


def median_frame(data, meta, m):
    '''Plot the cleaned time-median frame. (Fig 3401)

    Parameters
    ----------
    data : Xarray Dataset
        The Dataset object.
    meta : eureka.lib.readECF.MetaClass
        The metadata object.
    m : int
        The file number.

    Notes
    -----
    History:

    - 2022-08-06 KBS
        Initial version
    '''
    xmin, xmax = data.flux.x.min().values, data.flux.x.max().values
    ymin, ymax = data.flux.y.min().values, data.flux.y.max().values
    vmin = data.medflux.min().values
    vmax = vmin + 2000
    cmap = plt.cm.plasma.copy()

    plt.figure(3401, figsize=(8, 4))
    plt.clf()
    plt.title("Cleaned Median Frame")
    plt.imshow(data.medflux, origin='lower', aspect='auto',
               vmin=vmin, vmax=vmax, interpolation='nearest',
               extent=[xmin, xmax, ymin, ymax], cmap=cmap)
    plt.colorbar()
    plt.ylabel('Detector Pixel Position')
    plt.xlabel('Detector Pixel Position')
    plt.colorbar()
    plt.tight_layout()

    file_number = str(m).zfill(int(np.floor(np.log10(meta.num_data_files))+1))
    fname = (f'figs{os.sep}fig3401_file{file_number}_MedianFrame' +
             figure_filetype)
    plt.savefig(meta.outputdir+fname, dpi=300)
    if not meta.hide_plots:
        plt.pause(0.1)


# Photometry
def phot_lc(data, meta):
    """
    Plots the flux as determined by the photometry routine as a function of
    time. (Fig 3107)

    Parameters
    ----------
    data : Xarray Dataset
        The Dataset object.
    meta : eureka.lib.readECF.MetaClass
        The metadata object.

    Notes
    -----
    History:

    - 2022-08-02 Sebastian Zieba
        Initial version
    """
    plt.figure(3107)
    plt.clf()
    plt.suptitle('Photometric light curve')
    plt.errorbar(data.time, data['aplev'], yerr=data['aperr'], c='k', fmt='.')
    plt.ylabel('Flux')
    plt.xlabel('Time')
    plt.tight_layout()
    fname = (f'figs{os.sep}fig3107-1D_LC' + figure_filetype)
    plt.savefig(meta.outputdir+fname, dpi=300)
    if not meta.hide_plots:
        plt.pause(0.2)


def phot_bg(data, meta):
    """
    Plots the background flux as determined by the photometry routine as a
    function of time. (Fig 3305)

    Parameters
    ----------
    data : Xarray Dataset
        The Dataset object.
    meta : eureka.lib.readECF.MetaClass
        The metadata object.

    Notes
    -----
    History:

    - 2022-08-02 Sebastian Zieba
        Initial version
    """
    if not meta.skip_apphot_bg:
        plt.figure(3305)
        plt.clf()
        plt.suptitle('Photometric background light curve')
        plt.errorbar(data.time, data['skylev'], yerr=data['skyerr'],
                     c='k', fmt='.')
        plt.ylabel('Flux')
        plt.xlabel('Time')
        plt.tight_layout()
        fname = (f'figs{os.sep}fig3305-1D_LC_BG' + figure_filetype)
        plt.savefig(meta.outputdir+fname, dpi=300)
        if not meta.hide_plots:
            plt.pause(0.2)


def phot_centroid(data, meta):
    """
    Plots the (x, y) centroids and (sx, sy) the Gaussian 1-sigma half-widths
    as a function of time. (Fig 3108)

    Parameters
    ----------
    data : Xarray Dataset
        The Dataset object.
    meta : eureka.lib.readECF.MetaClass
        The metadata object.

    Notes
    -----
    History:

    - 2022-08-02 Sebastian Zieba
        Initial version
    """
    plt.figure(3108)
    plt.clf()
    fig, ax = plt.subplots(4, 1, sharex=True)
    plt.suptitle('Centroid positions over time')

    cx = data.centroid_x.values
    cx_rms = np.sqrt(np.mean((cx - np.median(cx)) ** 2))
    cy = data.centroid_y.values
    cy_rms = np.sqrt(np.mean((cy - np.median(cy)) ** 2))

    ax[0].plot(data.time, data.centroid_x-np.mean(data.centroid_x),
               label=r'$\sigma$x = {0:.4f} pxls'.format(cx_rms))
    ax[0].set_ylabel('Delta x')
    ax[0].legend()

    ax[1].plot(data.time, data.centroid_y-np.mean(data.centroid_y),
               label=r'$\sigma$y = {0:.4f} pxls'.format(cy_rms))
    ax[1].set_ylabel('Delta y')
    ax[1].legend()

    ax[2].plot(data.time, data.centroid_sy-np.mean(data.centroid_sx))
    ax[2].set_ylabel('Delta sx')

    ax[3].plot(data.time, data.centroid_sy-np.mean(data.centroid_sy))
    ax[3].set_ylabel('Delta sy')
    ax[3].set_xlabel('Time')

    fig.subplots_adjust(hspace=0.02)

    plt.tight_layout()
    fname = (f'figs{os.sep}fig3108-Centroid' + figure_filetype)
    plt.savefig(meta.outputdir + fname, dpi=250)
    if not meta.hide_plots:
        plt.pause(0.2)


def phot_npix(data, meta):
    """
    Plots the number of pixels within the target aperture and within the
    background annulus as a function of time. (Fig 3502)

    Parameters
    ----------
    data : Xarray Dataset
        The Dataset object.
    meta : eureka.lib.readECF.MetaClass
        The metadata object.

    Notes
    -----
    History:

    - 2022-08-02 Sebastian Zieba
        Initial version
    """
    plt.figure(3502)
    plt.clf()
    plt.suptitle('Aperture sizes over time')
    plt.subplot(211)
    plt.plot(range(len(data.nappix)), data.nappix)
    plt.ylabel('nappix')
    plt.subplot(212)
    plt.plot(range(len(data.nskypix)), data.nskypix)
    plt.ylabel('nskypix')
    plt.xlabel('Time')
    plt.tight_layout()
    fname = (f'figs{os.sep}fig3502_aperture_size' + figure_filetype)
    plt.savefig(meta.outputdir + fname, dpi=250)
    if not meta.hide_plots:
        plt.pause(0.2)


def phot_centroid_fgc(img, x, y, sx, sy, i, m, meta):
    """
    Plot of the gaussian fit to the centroid cutout. (Fig 3503)

    Parameters
    ----------
    img : 2D numpy array
        Cutout of the center of the target which is used to determine the
        centroid position.
    x : float
        Centroid position in x direction.
    y : float
        Centroid position in y direction.
    sx : float
        Gaussian Sigma of Centroid position in x direction.
    sy : float
        Gaussian Sigma of Centroid position in y direction.
    i : int
        The integration number.
    m : int
        The file number.
    meta : eureka.lib.readECF.MetaClass
        The metadata object.

    Notes
    -----
    History:

    - 2022-08-02 Sebastian Zieba
        Initial version
    """
    plt.figure(3503)
    plt.clf()

    fig, ax = plt.subplots(2, 2, figsize=(8, 8))
    plt.suptitle('Centroid gaussian fit')
    fig.delaxes(ax[1, 1])
    ax[0, 0].imshow(img, vmax=5e3, origin='lower', aspect='auto')

    ax[1, 0].plot(range(len(np.sum(img, axis=0))), np.sum(img, axis=0))
    x_plot = np.linspace(0, len(np.sum(img, axis=0)))
    norm_distr_x = stats.norm.pdf(x_plot, x, sx)
    norm_distr_x_scaled = \
        norm_distr_x/np.max(norm_distr_x)*np.max(np.sum(img, axis=0))
    ax[1, 0].plot(x_plot, norm_distr_x_scaled)
    ax[1, 0].set_xlabel('x position')
    ax[1, 0].set_ylabel('Flux (electrons)')

    ax[0, 1].plot(np.sum(img, axis=1), range(len(np.sum(img, axis=1))))
    y_plot = np.linspace(0, len(np.sum(img, axis=1)))
    norm_distr_y = stats.norm.pdf(y_plot, y, sy)
    norm_distr_y_scaled = \
        norm_distr_y/np.max(norm_distr_y)*np.max(np.sum(img, axis=1))
    ax[0, 1].plot(norm_distr_y_scaled, y_plot)
    ax[0, 1].set_ylabel('y position')
    ax[0, 1].set_xlabel('Flux (electrons)')

    file_number = str(m).zfill(int(np.floor(np.log10(meta.num_data_files))+1))
    int_number = str(i).zfill(int(np.floor(np.log10(meta.n_int))+1))
    plt.tight_layout()
    fname = (f'figs{os.sep}fig3503_file{file_number}_int{int_number}'
             f'_Centroid_Fit' + figure_filetype)
    plt.savefig(meta.outputdir + fname, dpi=250)
    if not meta.hide_plots:
        plt.pause(0.2)


def add_colorbar(im, aspect=20, pad_fraction=0.5, **kwargs):
    """
    Add a vertical color bar to an image plot.
    Taken from:
    https://stackoverflow.com/
    questions/18195758/set-matplotlib-colorbar-size-to-match-graph
    """
    divider = axes_grid1.make_axes_locatable(im.axes)
    width = axes_grid1.axes_size.AxesY(im.axes, aspect=1./aspect)
    pad = axes_grid1.axes_size.Fraction(pad_fraction, width)
    current_ax = plt.gca()
    cax = divider.append_axes("right", size=width, pad=pad)
    plt.sca(current_ax)
    return im.axes.figure.colorbar(im, cax=cax, **kwargs)


def phot_2d_frame(data, meta, m, i):
    """
    Plots the 2D frame together with the centroid position, the target aperture
    and the background annulus. (Fig 3306) If meta.isplots_S3 >= 5, this
    function will additionally create another figure - Fig 3504 - but it
    only includes the target area. (Fig 3306 and 3504)

    Parameters
    ----------
    data : Xarray Dataset
        The Dataset object.
    meta : eureka.lib.readECF.MetaClass
        The metadata object.
    i : int
        The integration number.
    m : int
        The file number.

    Notes
    -----
    History:

    - 2022-08-02 Sebastian Zieba
        Initial version
    """
    plt.figure(3306, figsize=(8, 3))
    plt.clf()
    plt.suptitle('2D frame with centroid and apertures')

    flux, centroid_x, centroid_y = \
        data.flux[i], data.centroid_x[i], data.centroid_y[i]

    xmin = data.flux.x.min().values-meta.xwindow[0]
    xmax = data.flux.x.max().values-meta.xwindow[0]
    ymin = data.flux.y.min().values-meta.ywindow[0]
    ymax = data.flux.y.max().values-meta.ywindow[0]

    im = plt.imshow(flux, vmin=0, vmax=5e3, origin='lower', aspect='equal',
                    extent=[xmin, xmax, ymin, ymax])
    plt.scatter(centroid_x, centroid_y, marker='x', s=25, c='r',
                label='centroid')
    plt.title('Full 2D frame')
    plt.ylabel('y pixels')
    plt.xlabel('x pixels')

    circle1 = plt.Circle((centroid_x, centroid_y), meta.photap, color='r',
                         fill=False, lw=3, alpha=0.7, label='target aperture')
    circle2 = plt.Circle((centroid_x, centroid_y), meta.skyin, color='w',
                         fill=False, lw=4, alpha=0.8, label='sky aperture')
    circle3 = plt.Circle((centroid_x, centroid_y), meta.skyout, color='w',
                         fill=False, lw=4, alpha=0.8)
    plt.gca().add_patch(circle1)
    plt.gca().add_patch(circle2)
    plt.gca().add_patch(circle3)
    add_colorbar(im, label='Flux (electrons)')
    plt.xlim(0, flux.shape[1])
    plt.ylim(0, flux.shape[0])
    plt.xlabel('x pixels')
    plt.ylabel('y pixels')

    plt.legend()

    file_number = str(m).zfill(int(np.floor(np.log10(meta.num_data_files))+1))
    int_number = str(i).zfill(int(np.floor(np.log10(meta.n_int))+1))

    fname = (f'figs{os.sep}fig3306_file{file_number}_int{int_number}_2D_Frame'
             + figure_filetype)
    plt.savefig(meta.outputdir + fname, dpi=250)
    if not meta.hide_plots:
        plt.pause(0.2)

    if meta.isplots_S3 >= 5:
        plt.figure(3504, figsize=(6, 5))
        plt.clf()
        plt.suptitle('2D frame with centroid and apertures (zoom-in version)')

        im = plt.imshow(flux, vmin=0, vmax=5e3, origin='lower', aspect='equal',
                        extent=[xmin, xmax, ymin, ymax])
        plt.scatter(centroid_x, centroid_y, marker='x', s=25, c='r',
                    label='centroid')
        plt.title('Zoom into 2D frame')
        plt.ylabel('y pixels')
        plt.xlabel('x pixels')

        circle1 = plt.Circle((centroid_x, centroid_y), meta.photap, color='r',
                             fill=False, lw=3, alpha=0.7,
                             label='target aperture')
        circle2 = plt.Circle((centroid_x, centroid_y), meta.skyin, color='w',
                             fill=False, lw=4, alpha=0.8,
                             label='sky aperture')
        circle3 = plt.Circle((centroid_x, centroid_y), meta.skyout, color='w',
                             fill=False, lw=4, alpha=0.8)
        plt.gca().add_patch(circle1)
        plt.gca().add_patch(circle2)
        plt.gca().add_patch(circle3)

        add_colorbar(im, label='Flux (electrons)')
        xlim_min = max(0, centroid_x - meta.skyout - 10)
        xlim_max = min(centroid_x + meta.skyout + 10, flux.shape[1])
        ylim_min = max(0, centroid_y - meta.skyout - 10)
        ylim_max = min(centroid_y + meta.skyout + 10, flux.shape[0])

        plt.xlim(xlim_min, xlim_max)
        plt.ylim(ylim_min, ylim_max)
        plt.xlabel('x pixels')
        plt.ylabel('y pixels')

        plt.legend()

        fname = (f'figs{os.sep}fig3504_file{file_number}_int{int_number}'
                 f'_2D_Frame_Zoom' + figure_filetype)
        plt.savefig(meta.outputdir + fname, dpi=250)
        if not meta.hide_plots:
            plt.pause(0.2)


def phot_2d_frame_oneoverf(data, meta, m, i, flux_w_oneoverf):
    """
    Plots the 2D frame with a low vmax so that the background is well visible.
    The top panel is before the 1/f correction, the lower panel shows the 2D
    frame after the 1/f correction. The typical "stripy" structure for each
    row should have been mitigated after the 1/f correction in Stage 3.
    (Fig 3307)

    Parameters
    ----------
    data : Xarray Dataset
        The Dataset object.
    meta : eureka.lib.readECF.MetaClass
        The metadata object.
    i : int
        The integration number.
    m : int
        The file number.
    flux_w_oneoverf : 2D numpy array
        The 2D frame before the 1/f correction

    Notes
    -----
    History:

    - 2022-08-02 Sebastian Zieba
        Initial version
    """
    plt.figure(3307)
    plt.clf()
    fig, ax = plt.subplots(2, 1, figsize=(8.2, 4.2))

    cmap = plt.cm.viridis.copy()
    ax[0].imshow(flux_w_oneoverf, origin='lower',
                 norm=LogNorm(vmin=0.1, vmax=40), cmap=cmap)
    ax[0].set_title('Before 1/f correction')
    ax[0].set_ylabel('y pixels')

    flux = data.flux.values[i]
    im1 = ax[1].imshow(flux, origin='lower',
                       norm=LogNorm(vmin=0.1, vmax=40), cmap=cmap)
    ax[1].set_title('After 1/f correction')
    ax[1].set_xlabel('x pixels')
    ax[1].set_ylabel('y pixels')

    plt.subplots_adjust(hspace=0.3)

    cbar = fig.colorbar(im1, ax=ax)
    cbar.ax.set_ylabel('Flux (electrons)')
    file_number = str(m).zfill(int(np.floor(np.log10(meta.num_data_files))+1))
    int_number = str(i).zfill(int(np.floor(np.log10(meta.n_int))+1))
    fig.suptitle((f'Segment {file_number}, Integration {int_number}'), y=0.99)

    fname = (f'figs{os.sep}fig3307_file{file_number}_int{int_number}'
             f'_2D_Frame_OneOverF' + figure_filetype)
    plt.savefig(meta.outputdir + fname, dpi=250)
    if not meta.hide_plots:
        plt.pause(0.2)


def phot_2d_frame_diff(data, meta):
    """
    Plots the difference between to consecutive 2D frames. This might be
    helpful in order to investigate flux changes due to mirror tilts
    which have been observed during commissioning. (Fig 3505)

    Parameters
    ----------
    data : Xarray Dataset
        The Dataset object.
    meta : eureka.lib.readECF.MetaClass
        The metadata object.

    Notes
    -----
    History:

    - 2022-08-02 Sebastian Zieba
        Initial version
    """
    for i in range(len(data.aplev.values)-1):
        plt.figure(3505)
        plt.clf()
        plt.suptitle('2D frame differences')
        flux1 = data.flux.values[i]
        flux2 = data.flux.values[i+1]
        plt.imshow(flux2-flux1, origin='lower', vmin=-600, vmax=600)
        plt.xlim(1064-120-512, 1064+120-512)
        plt.ylim(0, flux1.shape[0])
        plt.xlabel('x pixels')
        plt.ylabel('y pixels')
        plt.colorbar(label='Delta Flux (electrons)')
        plt.tight_layout()
        int_number = str(i).zfill(int(np.floor(np.log10(meta.n_int)) + 1))
        plt.suptitle((f'Integration {int_number}'), y=0.99)
        fname = (f'figs{os.sep}fig3505_int{int_number}_2D_Frame_Diff'
                 + figure_filetype)
        plt.savefig(meta.outputdir + fname, dpi=250)
        if not meta.hide_plots:
            plt.pause(0.2)<|MERGE_RESOLUTION|>--- conflicted
+++ resolved
@@ -570,13 +570,9 @@
     plt.xlabel('Relative Pixel Position')
     plt.tight_layout()
 
-<<<<<<< HEAD
-    fname = (f'figs{os.sep}fig3107_Curvature'+figure_filetype)
-=======
     file_number = str(m).zfill(int(np.floor(np.log10(meta.num_data_files))+1))
-    fname = (f'figs{os.sep}fig3106_file{file_number}_Curvature' +
+    fname = (f'figs{os.sep}fig3107_file{file_number}_Curvature' +
              figure_filetype)
->>>>>>> 47e1eda4
     plt.savefig(meta.outputdir+fname, dpi=300)
     if not meta.hide_plots:
         plt.pause(0.1)
