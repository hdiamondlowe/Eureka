from scipy.optimize import minimize
import numpy as np
import sys
from photutils.centroids import (centroid_com, centroid_1dg,  # noqa: F401
                                 centroid_2dg, centroid_sources)


def evalgauss(params, x, y, x0, y0):
    """
    Calculate the values of an unrotated Gauss function
    given positions in x and y in a mesh grid.

    Parameters
    ----------
    params : list
        List components : amplitude, x_stddev, y_stddev.
        Acts as the inital guess from meta (params_guess).
    x : ndarray
        The x-coordinates for every pixel within the considered frame.
    y :  ndarray
        The y-coordinates for every pixel within the considered frame.
    x0 : float
        X position guess for centroid.
    y0 : float
        Y position guess for centroid.

    Returns
    -------
    ndarray
        A 2D array of a 2D gaussian formula.
    """
    # unpack params
    amplitude, x_stddev, y_stddev = params

    # Formula for a 2D gaussian function
    return (amplitude*np.exp(-(x-x0)**2/(2*x_stddev**2) -
                             (y-y0)**2/(2*y_stddev**2)))


def minfunc(params, frame, x, y, x_mean, y_mean):
    """
    A cost function that should be minimized
    when fitting for the Gaussian PSF widths.

    Parameters
    ----------
    params : list
        List components : amplitude, x_stddev, y_stddev.
        Acts as the inital guess from meta (params_guess).
    frame : 2D ndarray
        Array containing the star image.
    x : ndarray
        The x-coordinates for every pixel within the considered frame.
    y : ndarray
        The y-coordinates for every pixel within the considered frame.
    x_mean : float
        X position guess for centroid.
    y_mean : float
        Y position guess for centroid.

    Returns
    -------
    float
        The mean-squared error of the Gaussian centroid model.
    """
    # Evaluates the guassian using parameters given
    model_gauss = evalgauss(params, x, y, x_mean, y_mean)

    # Returns the mean (model - observations) squared or "R^2" value
    return np.ma.mean((model_gauss-frame)**2)


def pri_cent(img, mask, meta, saved_ref_median_frame):
    """
    Create initial centroid guess based off of median frame of data.

    Parameters
    ----------
    img : 2D ndarray
        Array containing the star image.
    mask : 2D ndarray
        A boolean mask array of bad pixels (marked with True). Same shape as
        data.
    meta : eureka.lib.readECF.MetaClass
        The metadata object.
    saved_ref_median_frame : ndarray
        The stored median frame of the first batch.

    Returns
    -------
    x : float
        First guess of x centroid position.
    y : float
        First guess of y centroid position.
    """
    # Create initial centroid guess using specified method
    if meta.centroid_tech.lower() in ['com', '1dg', '2dg']:
        cent_func = getattr(sys.modules[__name__],
                            ("centroid_" + meta.centroid_tech.lower()))
        x, y = cent_func(saved_ref_median_frame)
    else:
        raise ValueError(f"Invalid centroid_tech option {meta.centroid_tech}")

    return x, y


def mingauss(img, mask, yxguess, meta):
    """
    Using an inital centroid guess,
    get a more precise centroid and PSF-width measurement
    using only pixels near the inital guess.

    Parameters
    ----------
    img : 2D ndarray
        Array containing the star image.
    mask : 2D ndarray
        A boolean mask array of bad pixels (marked with True). Same shape as
        data.
    yxguess : tuple
        A guess at the y and x centroid positions.
    meta : eureka.lib.readECF.MetaClass
        The metadata object.

    Returns
    -------
    sy : float
        Gaussian width in y direction.
    sx : float
        Gaussian width in x direction.
    x : float
        Refined centroid x position.
    y : float
        Refined centroid y position.
    """
    img = np.ma.masked_where(mask, img)

    # Create centroid position x,y
    # based off of centroid method
    # and inital centroid guess
    if meta.centroid_tech.lower() in ['com', '1dg', '2dg']:
        cent_func = getattr(sys.modules[__name__],
                            ("centroid_" + meta.centroid_tech.lower()))
        x, y = centroid_sources(img, yxguess[1], yxguess[0],
                                mask=mask, centroid_func=cent_func,
                                box_size=(2*meta.ctr_cutout_size+1))
        x, y = x[0], y[0]
    else:
        raise ValueError(f"Invalid centroid_tech option {meta.centroid_tech}")

    # Cropping frame to speed up guassian fit
<<<<<<< HEAD
    if not np.isfinite(x): x = 0
    if not np.isfinite(y): y = 0
    minx = -int(meta.gauss_frame)+int(x)
    maxx = int(meta.gauss_frame)+int(x)
=======
    minx = np.max([0, -int(meta.gauss_frame)+int(x)])
    maxx = np.min([int(meta.gauss_frame)+int(x)+1, img.shape[1]-1])
    miny = np.max([0, -int(meta.gauss_frame)+int(y)])
    maxy = np.min([int(meta.gauss_frame)+int(y)+1, img.shape[0]-1])
>>>>>>> 8f2dd20a

    miny = -int(meta.gauss_frame)+int(y)
    maxy = int(meta.gauss_frame)+int(y)

    # Set Frame size based off of frame crop
    frame = img[miny:maxy, minx:maxx]

    # Create meshgrid
<<<<<<< HEAD
    x_shape = np.arange(img.shape[1])[minx:maxx]
    y_shape = np.arange(img.shape[0])[miny:maxy]
    x_mesh, y_mesh = np.meshgrid(x_shape, y_shape)

    # The initial guess for [Gaussian amplitude, xsigma, ysigma]
    if meta.inst == 'miri':
        initial_guess = [400, 1, 1]
=======
    y_mesh, x_mesh = np.mgrid[miny:maxy, minx:maxx]

    # The initial guess for [Gaussian amplitude, xsigma, ysigma]
    if meta.inst == 'miri':
        initial_guess = [400, 2, 2]
>>>>>>> 8f2dd20a
    elif meta.inst == 'nircam':
        initial_guess = [400, 41, 41]
    else:
        print(f"Warning: Photometry has only been tested on MIRI and NIRCam"
              f"while meta.inst is set to {meta.inst}")
        initial_guess = [400, 20, 20]

    # Subtract the median background computed using pixels beyond 2 sigma
    # of the centroid
    bg_frame = np.ma.masked_where((x_mesh-x)**2+(y_mesh-y)**2 <
                                  4*initial_guess[1]*initial_guess[2],
                                  frame).mean()
    frame -= np.ma.median(bg_frame)

    # Fit the gaussian width by minimizing minfunc with the Powell method.
    results = minimize(minfunc, initial_guess,
                       args=(frame, x_mesh, y_mesh, x, y),
                       method='Powell',
                       bounds=[(1e-9, None), (1e-9, None), (1e-9, None)])
    sy = results.x[2]
    sx = results.x[1]

    # Returns guassian widths (sy, sx) and centroid position (x,y)
    return sy, sx, y, x<|MERGE_RESOLUTION|>--- conflicted
+++ resolved
@@ -149,17 +149,10 @@
         raise ValueError(f"Invalid centroid_tech option {meta.centroid_tech}")
 
     # Cropping frame to speed up guassian fit
-<<<<<<< HEAD
-    if not np.isfinite(x): x = 0
-    if not np.isfinite(y): y = 0
-    minx = -int(meta.gauss_frame)+int(x)
-    maxx = int(meta.gauss_frame)+int(x)
-=======
     minx = np.max([0, -int(meta.gauss_frame)+int(x)])
     maxx = np.min([int(meta.gauss_frame)+int(x)+1, img.shape[1]-1])
     miny = np.max([0, -int(meta.gauss_frame)+int(y)])
     maxy = np.min([int(meta.gauss_frame)+int(y)+1, img.shape[0]-1])
->>>>>>> 8f2dd20a
 
     miny = -int(meta.gauss_frame)+int(y)
     maxy = int(meta.gauss_frame)+int(y)
@@ -168,21 +161,11 @@
     frame = img[miny:maxy, minx:maxx]
 
     # Create meshgrid
-<<<<<<< HEAD
-    x_shape = np.arange(img.shape[1])[minx:maxx]
-    y_shape = np.arange(img.shape[0])[miny:maxy]
-    x_mesh, y_mesh = np.meshgrid(x_shape, y_shape)
-
-    # The initial guess for [Gaussian amplitude, xsigma, ysigma]
-    if meta.inst == 'miri':
-        initial_guess = [400, 1, 1]
-=======
     y_mesh, x_mesh = np.mgrid[miny:maxy, minx:maxx]
 
     # The initial guess for [Gaussian amplitude, xsigma, ysigma]
     if meta.inst == 'miri':
         initial_guess = [400, 2, 2]
->>>>>>> 8f2dd20a
     elif meta.inst == 'nircam':
         initial_guess = [400, 41, 41]
     else:
