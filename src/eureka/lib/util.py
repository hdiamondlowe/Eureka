import numpy as np
import os
import glob
from astropy.io import fits
from . import sort_nicely as sn
from scipy.interpolate import griddata
from scipy.ndimage import zoom
from scipy.stats import binned_statistic
from .naninterp1d import naninterp1d

from .citations import CITATIONS

# populate common imports for current stage
COMMON_IMPORTS = np.array([
    ["astropy", "eureka", "h5py", "jwst", "numpy", ],
    ["astropy", "eureka", "h5py", "jwst", "matplotlib", ],
    ["astraeus", "astropy", "crds", "eureka", "h5py", "jwst",
     "matplotlib", "numpy", "scipy", "xarray", ],
    ["astraeus", "astropy", "eureka", "h5py", "matplotlib", "numpy",
     "pandas", "scipy", "xarray", ],
    ["astraeus", "astropy", "eureka", "h5py", "matplotlib", "numpy",
     "pandas", "scipy", "xarray", ],
    ["astraeus", "astropy", "eureka", "h5py", "matplotlib", "numpy",
     "pandas", "xarray", ],
], dtype=object)


def readfiles(meta):
    """Read in the files saved in topdir + inputdir and save them to a list.

    Parameters
    ----------
    meta : eureka.lib.readECF.MetaClass
        The metadata object.

    Returns
    -------
    meta : eureka.lib.readECF.MetaClass
        The metadata object with added segment_list containing the sorted
        data fits files.
    """
    meta.segment_list = []

    # Look for files in the input directory
    for fname in glob.glob(meta.inputdir+'*'+meta.suffix+'.fits'):
        if not ignore_nonscience(fname):
            meta.segment_list.append(fname)

    # Need to allow for separated sci and cal directories for WFC3
    if len(meta.segment_list) == 0:
        # Add files from the sci directory if present
        if not hasattr(meta, 'sci_dir') or meta.sci_dir is None:
            meta.sci_dir = 'sci'
        sci_path = os.path.join(meta.inputdir, meta.sci_dir)+os.sep
        for fname in glob.glob(sci_path+'*'+meta.suffix+'.fits'):
            if not ignore_nonscience(fname):
                meta.segment_list.append(fname)
        # Add files from the cal directory if present
        if not hasattr(meta, 'cal_dir') or meta.cal_dir is None:
            meta.cal_dir = 'cal'
        cal_path = os.path.join(meta.inputdir, meta.cal_dir)+os.sep
        for fname in glob.glob(cal_path+'*'+meta.suffix+'.fits'):
            if not ignore_nonscience(fname):
                meta.segment_list.append(fname)

    meta.num_data_files = len(meta.segment_list)
    if meta.num_data_files == 0:
        raise AssertionError(f'Unable to find any "{meta.suffix}.fits" files '
                             f'in the inputdir: \n"{meta.inputdir}"!\n'
                             f'You likely need to change the inputdir in '
                             f'{meta.filename} to point to the folder '
                             f'containing the "{meta.suffix}.fits" files.')

    meta.segment_list = np.array(sn.sort_nicely(meta.segment_list))

    meta = get_inst(meta, meta.segment_list[-1])

    return meta


def ignore_nonscience(filename):
    """Determine whether a file is a TA-related file that should be ignored.

    Parameters
    ----------
    filename : str
        The fully qualified path to a FITS file.

    Returns
    -------
    bool
        True if the specified file is a TA-related file that should be ignored.
        False otherwise.
    """
    with fits.open(filename) as hdulist:
        try:
            nonscience = (hdulist[0].header['EXP_TYPE'] in
                          ['MIR_TACQ', 'MIR_TACONFIRM',
                           'NRC_TACQ', 'NRC_TACONFIRM',
                           'NRS_WATA', 'NRS_MSATA',
                           'NRS_BOTA', 'NRS_TASLIT',
                           'NRS_TACQ', 'NRS_CONFIRM',
                           'NRS_TACONFIRM', 'NRS_VERIFY',
                           'NIS_TACQ', 'NIS_TACONFIRM'])
        except KeyError:
            # HST data doesn't have EXP_TYPE, and we shouldn't need to worry
            # about removing non-science data for HST anyway
            nonscience = False
    return nonscience


def get_inst(meta, file):
    """Get the instrument used to collect a FITS file.

    Parameters
    ----------
    meta : eureka.lib.readECF.MetaClass
        The metadata object.
    file : str
        The filename of a FITS file.

    Returns
    -------
    meta : eureka.lib.readECF.MetaClass
        The updated metadata object with meta.inst set (if not previously
        set) to a lowercase string specifying the utilized instrument and with
        meta.photometry set (if not previously set) to a boolean specifying
        whether or not the data is photometric.
    """
    with fits.open(file) as hdulist:
        # Figure out which instrument we are using
        meta.inst = getattr(meta, 'inst',
                            hdulist[0].header['INSTRUME'].lower())
        if meta.inst != 'wfc3':
            # Also figure out which pipeline we need to use
            # (spectra or images)
            exp_type = getattr(meta, 'exp_type',
                               hdulist[0].header['EXP_TYPE'])

            if 'IMAGE' in exp_type:
                # EXP_TYPE header is either MIR_IMAGE, NRC_IMAGE,
                # NRC_TSIMAGE, NIS_IMAGE, or NRS_IMAGING
                meta.photometry = getattr(meta, 'photometry', True)
            else:
                # EXP_TYPE doesn't say image, so it should be a spectrum
                # (or someone is putting weird files into Eureka!)
                meta.photometry = getattr(meta, 'photometry', False)
        else:
            # WFC3 photometry isn't supported
            meta.photometry = getattr(meta, 'photometry', False)

    return meta


def trim(data, meta):
    """Removes the edges of the data arrays.

    Parameters
    ----------
    data : Xarray Dataset
        The Dataset object.
    meta : eureka.lib.readECF.MetaClass
        The metadata object.

    Returns
    -------
    subdata : Xarray Dataset
        A new Dataset object with arrays that have been trimmed, depending on
        xwindow and ywindow as set in the S3 ecf.
    meta : eureka.lib.readECF.MetaClass
        The metadata object.
    """
    subdata = data.isel(y=np.arange(meta.ywindow[0], meta.ywindow[1]),
                        x=np.arange(meta.xwindow[0], meta.xwindow[1]))
    meta.subny = meta.ywindow[1] - meta.ywindow[0]
    meta.subnx = meta.xwindow[1] - meta.xwindow[0]
    if meta.inst == 'wfc3':
        subdata['guess'] = subdata.guess - meta.ywindow[0]

    return subdata, meta


def manual_clip(lc, meta, log, channel=0):
    """Manually clip integrations along time axis.

    Parameters
    ----------
    lc : Xarray Dataset
        The Dataset object containing light curve and time data.
    meta : eureka.lib.readECF.MetaClass
        The current metadata object.
    log : logedit.Logedit
        The open log in which notes from this step can be added.
    channel : int; optional
        The current channel for multwhite fits.

    Returns
    -------
    lc : Xarray Dataset
        The updated Dataset object containing light curve and time data
        with the requested integrations removed.
    meta : eureka.lib.readECF.MetaClass
        The updated metadata object.
    log : logedit.Logedit
        The updated log.
    """
    log.writelog('Manually removing data points from meta.manual_clip...',
                 mute=(not meta.verbose))

    meta.manual_clip = np.array(meta.manual_clip)
    if len(meta.manual_clip.shape) == 1:
        # The user didn't quite enter things right, so reshape
        meta.manual_clip = meta.manual_clip[np.newaxis]
    if meta.multwhite and len(meta.manual_clip.shape) == 2:
        # The user didn't quite enter things right, so reshape
        meta.manual_clip = np.repeat(meta.manual_clip[np.newaxis],
                                     len(meta.inputdirlist)+1, axis=0)

    if meta.multwhite:
        manual_clip_temp = meta.manual_clip[channel]
    else:
        manual_clip_temp = meta.manual_clip

    # Figure out which indices are being clipped
    time_bool = np.ones(len(lc.data.time), dtype=bool)
    for inds in manual_clip_temp:
        time_bool[inds[0]:inds[1]] = False
    time_inds = np.arange(len(lc.data.time))[time_bool]

    # Remove the requested integrations
    lc = lc.isel(time=time_inds)

    return meta, lc, log


def check_nans(data, mask, log, name=''):
    """Checks where a data-like array is invalid (contains NaNs or infs).

    Parameters
    ----------
    data : ndarray
        a data-like array (e.g. data, err, dq, ...).
    mask : ndarray
        Input boolean mask, where mask is applied where True.
    log : logedit.Logedit
        The open log in which NaNs/Infs will be mentioned, if existent.
    name : str; optional
        The name of the data array passed in (e.g. SUBDATA, SUBERR, SUBV0).
        Defaults to ''.

    Returns
    -------
    mask : ndarray
        Output mask where 0 will be written where the input data array has NaNs
        or infs.
    """
    data = np.ma.masked_invalid(data)
    data = np.ma.masked_where(mask, data)
    masked = np.ma.getmaskarray(data)
    inan = np.where(masked)
    num_nans = np.sum(masked)
    num_pixels = np.size(data)
    perc_nans = 100*num_nans/num_pixels
    if num_nans > 0 and name == 'wavelength':
        log.writelog(f"  WARNING: Your {name} array has {num_nans} NaNs, which"
                     f" are outside of the wavelength solution. You should "
                     f"consider removing indices {inan} as their data quality "
                     f"may be poor.")
    elif num_nans > 0:
        log.writelog(f"    {name} has {num_nans} NaNs/infs, which is "
                     f"{perc_nans:.2f}% of all pixels.")
        mask[inan] = True
    if perc_nans > 10:
        log.writelog("  WARNING: Your region of interest may be off the edge "
                     "of the detector subarray.  Masking NaN/inf regions and "
                     "continuing, but you should really stop and reconsider "
                     "your choices.")
    return mask


def makedirectory(meta, stage, counter=None, **kwargs):
    """Creates a directory for the current stage.

    Parameters
    ----------
    meta : eureka.lib.readECF.MetaClass
        The metadata object.
    stage : str
        'S#' string denoting stage number (i.e. 'S3', 'S4').
    counter : int; optional
        The run number if you want to force a particular run number.
        Defaults to None which automatically finds the run number.
    **kwargs : dict
        Additional key,value pairs to add to the folder name
        (e.g. {'ap': 4, 'bg': 10}).

    Returns
    -------
    run : int
        The run number
    """
    # This code allows the input and output files to be stored outside
    # of the Eureka! folder
    rootdir = os.path.join(meta.topdir, *meta.outputdir_raw.split(os.sep))
    if rootdir[-1] != os.sep:
        rootdir += os.sep

    outputdir = rootdir+stage+'_'+meta.datetime+'_'+meta.eventlabel+'_run'

    if counter is None:
        counter = 1
        while os.path.exists(outputdir+str(counter)):
            counter += 1
        outputdir += str(counter)+os.sep
    else:
        outputdir += str(counter)+os.sep

    # Nest the different folders underneath one main folder for this run
    for key, value in kwargs.items():
        outputdir += key+str(value)+'_'

    # Remove trailing _ if present
    if outputdir[-1] == '_':
        outputdir = outputdir[:-1]

    # Add trailing slash
    if outputdir[-1] != os.sep:
        outputdir += os.sep

    if not os.path.exists(outputdir):
        try:
            os.makedirs(outputdir)
        except (PermissionError, OSError) as e:
            # Raise a more helpful error message so that users know to update
            # topdir in their ecf file
            message = (f'You do not have the permissions to make the folder '
                       f'{outputdir}\nYour topdir is currently set to'
                       f'{meta.topdir}, but your user account is called '
                       f'{os.getenv("USER")}.\nYou likely need to update the '
                       f'topdir setting in your {stage} .ecf file.')
            raise PermissionError(message) from e
    if not os.path.exists(os.path.join(outputdir, "figs")):
        os.makedirs(os.path.join(outputdir, "figs"))

    return counter


def pathdirectory(meta, stage, run, old_datetime=None, **kwargs):
    """Finds the directory for the requested stage, run, and datetime
    (or old_datetime).

    Parameters
    ----------
    meta : eureka.lib.readECF.MetaClass
        The metadata object.
    stage : str
        'S#' string denoting stage number (i.e. 'S3', 'S4')
    run : int
        run #, output from makedirectory function
    old_datetime : str; optional
        The date that a previous run was made (for looking up old data).
        Defaults to None in which case meta.datetime is used instead.
    **kwargs : dict
        Additional key,value pairs to add to the folder name
        (e.g. {'ap': 4, 'bg': 10}).

    Returns
    -------
    path : str
        Directory path for given parameters
    """
    if old_datetime is not None:
        datetime = old_datetime
    else:
        datetime = meta.datetime

    # This code allows the input and output files to be stored outside
    # of the Eureka! folder
    rootdir = os.path.join(meta.topdir, *meta.outputdir_raw.split(os.sep))
    if rootdir[-1] != os.sep:
        rootdir += os.sep

    outputdir = (rootdir+stage+'_'+datetime+'_'+meta.eventlabel+'_run' +
                 str(run)+os.sep)

    for key, value in kwargs.items():
        outputdir += key+str(value)+'_'

    # Remove trailing _ if present
    if outputdir[-1] == '_':
        outputdir = outputdir[:-1]

    # Add trailing slash
    if outputdir[-1] != os.sep:
        outputdir += os.sep

    return outputdir


def find_fits(meta):
    '''Locates S1 or S2 output FITS files if unable to find an metadata file.

    Parameters
    ----------
    meta : eureka.lib.readECF.MetaClass
        The new meta object for the current stage processing.

    Returns
    -------
    meta : eureka.lib.readECF.MetaClass
        The meta object with the updated inputdir pointing to the location of
        the input files to use.

    Notes
    -----
    History:

    - April 25, 2022 Taylor Bell
        Initial version.
    '''
    fnames = glob.glob(meta.inputdir+'*'+meta.suffix + '.fits')
    if len(fnames) == 0:
        # There were no rateints files in that folder, so let's see if
        # there are in children folders
        fnames = glob.glob(meta.inputdir+'**'+os.sep+'*'+meta.suffix+'.fits',
                           recursive=True)

    if len(fnames) == 0:
        # If the code can't find any of the reqested files, raise an error
        # and give a helpful message
        message = (f'Unable to find any "{meta.suffix}.fits" files in the '
                   f'inputdir: \n"{meta.inputdir}"!\nYou likely need to change'
                   f' the inputdir in {meta.filename} to point to the folder '
                   f'containing the "{meta.suffix}.fits" files.')
        raise AssertionError(message)

    folders = np.unique([os.sep.join(fname.split(os.sep)[:-1])
                         for fname in fnames])
    if len(folders) >= 1:
        # get the file with the latest modified time
        folder = max(folders, key=os.path.getmtime)

    if len(folders) > 1:
        # There may be multiple runs - use the most recent but warn the user
        print(f'WARNING: There are multiple folders containing '
              f'"{meta.suffix}.fits" files in your inputdir:\n'
              f'"{meta.inputdir}"\n'
              f'Using the files in: \n{folder}\n'
              f'and will consider aperture ranges listed there. If this '
              f'metadata file is not a part\nof the run you intended, please '
              f'provide a more precise folder for the metadata file.')

    meta.inputdir = folder
    meta.inputdir_raw = folder[len(meta.topdir):]

    # Make sure there's a trailing slash at the end of the paths
    if meta.inputdir[-1] != os.sep:
        meta.inputdir += os.sep

    # Only get the relevant files
    # Now also protecting against nested folders and against non-science files
    relevant_fnames = [fname for fname in fnames if
                       # check that the file is in the relevant folder
                       (folder == os.sep.join(fname.split(os.sep)[:-1])
                        # check that the file is not a TA-related file
                        and not ignore_nonscience(fname))]
    meta = get_inst(meta, relevant_fnames[-1])

    return meta


def binData(data, mask=None, nbin=100, err=False):
    """Temporally bin data for easier visualization.

    Parameters
    ----------
    data : ndarray (1D)
        The data to temporally bin.
    mask : ndarray (1D); optional
        A boolean array of bad values (marked with True) that should be masked.
        Defaults to None, in which case only non-finite values will be masked.
    nbin : int; optional
        The number of bins there should be. By default 100.
    err : bool; optional
        If True, divide the binned data by sqrt(N) to get the error on the
        mean. By default False.

    Returns
    -------
    binned : ndarray
        The binned data.
    """
    if mask is None:
        mask = ~np.isfinite(data)

    # Make a copy for good measure
    data = np.ma.masked_where(mask, data)

    # Make sure there's a whole number of bins
    data = data[:nbin*int(len(data)/nbin)]

    # Bin data
    binned = np.ma.mean(data.reshape(nbin, -1), axis=1)
    if err:
        binned /= np.sqrt(int(len(data)/nbin))

    return binned


def binData_time(data, time, mask=None, nbin=100, err=False):
    """Temporally bin data for easier visualization.

    Parameters
    ----------
    data : ndarray (1D)
        The data to temporally bin.
    time : ndarray (1D)
        The time axis along which to bin
    mask : ndarray (1D); optional
        A boolean array of bad values (marked with True) that should be masked.
        Defaults to None, in which case only non-finite values will be masked.
    nbin : int, optional
        The number of bins there should be. By default 100.
    err : bool, optional
        If True, divide the binned data by sqrt(N) to get the error on the
        mean. By default False.

    Returns
    -------
    binned : ndarray
        The binned data.
    """
    if mask is None:
        mask = ~np.isfinite(data)

    # Make a copy for good measure
    data = np.ma.masked_where(mask, data)

    # Binned_statistic will copy data without keeping it a masked array
    # so we have to manually remove invalid points
    good_time = time[~np.ma.getmaskarray(data.mask)]
    good_data = data[~np.ma.getmaskarray(data.mask)]

    binned, _, _ = binned_statistic(good_time, good_data,
                                    statistic='mean',
                                    bins=nbin)
    if err:
        binned_count, _, _ = binned_statistic(good_time, good_data,
                                              statistic='count',
                                              bins=nbin)
        binned /= np.sqrt(binned_count)

    # Need to mask invalid data in case there is an empty bin
    # (leading to divide by zero)
    return np.ma.masked_invalid(binned)


def normalize_spectrum(meta, optspec, opterr=None, optmask=None, scandir=None):
    """Normalize a spectrum by its temporal mean.

    Parameters
    ----------
    meta : eureka.lib.readECF.MetaClass
        The new meta object for the current stage processing.
    optspec : ndarray
        The spectrum to normalize.
    opterr : ndarray; optional
        The noise array to normalize using optspec, by default None.
    optmask : ndarray (1D); optional
        A boolean mask array to use if optspec is not a masked array. Defaults
        to None in which case only the invalid values of optspec will be
        masked. Will mask the values where the mask value is set to True.
    scandir : ndarray; optional
        For HST spatial scanning mode, 0=forward scan and 1=reverse scan.
        Defaults to None which is fine for JWST data, but must be provided
        for HST data (can be all zero values if not spatial scanning mode).

    Returns
    -------
    normspec
        The normalized spectrum.
    normerr : ndarray; optional
        The normalized error. Only returned if opterr is not none.
    """
    normspec = np.ma.masked_invalid(np.ma.copy(optspec))
    normspec = np.ma.masked_where(optmask, normspec)

    if opterr is not None:
        normerr = np.ma.masked_invalid(np.ma.copy(opterr))
        normerr = np.ma.masked_where(np.ma.getmaskarray(normspec), normerr)

    # Normalize the spectrum
    if meta.inst == 'wfc3':
        for p in range(2):
            iscans = np.where(scandir == p)[0]
            if len(iscans) > 0:
                for r in range(meta.nreads):
                    if opterr is not None:
<<<<<<< HEAD
                        normerr[iscans[r::meta.nreads]] /= np.ma.abs(
                            np.ma.mean(normspec[iscans[r::meta.nreads]],
                                       axis=0))
                    normspec[iscans[r::meta.nreads]] /= np.ma.abs(
                        np.ma.mean(normspec[iscans[r::meta.nreads]],
                                   axis=0))
    else:
        if opterr is not None:
            normerr = normerr/np.ma.abs(np.ma.mean(normspec, axis=0))
        normspec = normspec/np.ma.abs(np.ma.mean(normspec, axis=0))
=======
                        normerr[iscans[r::meta.nreads]] /= np.ma.abs(np.ma.mean(
                            normspec[iscans[r::meta.nreads]], axis=0))
                    normspec[iscans[r::meta.nreads]] /= np.ma.mean(
                        normspec[iscans[r::meta.nreads]], axis=0)
    else:
        if opterr is not None:
            normerr = np.ma.abs(normerr/np.ma.mean(normspec, axis=0))
        normspec = normspec/np.ma.mean(normspec, axis=0)
>>>>>>> c23e7d0f

    if opterr is not None:
        return normspec, normerr
    else:
        return normspec


def get_mad(meta, log, wave_1d, optspec, optmask=None,
            wave_min=None, wave_max=None, scandir=None):
    """Computes variation on median absolute deviation (MAD) using ediff1d
    for 2D data.

    The computed MAD is the average MAD along the time axis. In
    otherwords, the MAD is computed in the time direction for each
    wavelength, and then the returned value is the average of those MAD
    values.

    Parameters
    ----------
    meta : eureka.lib.readECF.MetaClass
        Unused. The metadata object.
    log : logedit.Logedit
        The current log.
    wave_1d : ndarray
        Wavelength array (nx) with trimmed edges depending on xwindow and
        ywindow which have been set in the S3 ecf
    optspec : ndarray
        Optimally extracted spectra, 2D array (time, nx)
    optmask : ndarray (1D); optional
        A boolean mask array to use if optspec is not a masked array. Defaults
        to None in which case only the invalid values of optspec will be
        masked. Will mask the values where the mask value is set to True.
    wave_min : float; optional
        Minimum wavelength for binned lightcurves, as given in the S4 .ecf
        file. Defaults to None which does not impose a lower limit.
    wave_maxf : float; optional
        Maximum wavelength for binned lightcurves, as given in the S4 .ecf
        file. Defaults to None which does not impose an upper limit.
    scandir : ndarray; optional
        For HST spatial scanning mode, 0=forward scan and 1=reverse scan.
        Defaults to None which is fine for JWST data, but must be provided
        for HST data (can be all zero values if not spatial scanning mode).

    Returns
    -------
    mad : float
        Single MAD value in ppm
    """
    optspec = np.ma.masked_invalid(optspec)
    optspec = np.ma.masked_where(optmask, optspec)

    if wave_min is not None:
        iwmin = np.argmin(np.abs(wave_1d-wave_min))
    else:
        iwmin = 0
    if wave_max is not None:
        iwmax = np.argmin(np.abs(wave_1d-wave_max))
    else:
        iwmax = None

    # Normalize the spectrum
    normspec = normalize_spectrum(meta, optspec[:, iwmin:iwmax],
                                  optmask=optmask[:, iwmin:iwmax],
                                  scandir=scandir)

    if meta.inst == 'wfc3':
        # Setup 1D MAD arrays
        n_wav = normspec.shape[1]
        ediff = np.ma.zeros((2, n_wav))

        # Compute the MAD for each scan direction
        for p in range(2):
            iscans = np.where(scandir == p)[0]
            if len(iscans) > 0:
                # Compute the MAD
                for m in range(n_wav):
                    ediff[p, m] = get_mad_1d(normspec[iscans, m])

                mad = np.ma.mean(ediff[p])
                log.writelog(f"Scandir {p} MAD = {int(np.round(mad))} ppm")
                setattr(meta, f'mad_scandir{p}', mad)

        if np.all(scandir == scandir[0]):
            # Only scanned in one direction, so get rid of the other
            ediff = ediff[scandir[0]]
        else:
            # Collapse the MAD along the scan direction
            ediff = np.mean(ediff, axis=0)
    else:
        # Setup 1D MAD array
        n_wav = normspec.shape[1]
        ediff = np.ma.zeros(n_wav)

        # Compute the MAD
        for m in range(n_wav):
            ediff[m] = get_mad_1d(normspec[:, m])

    return np.ma.mean(ediff)


def get_mad_1d(data, ind_min=0, ind_max=None):
    """Computes variation on median absolute deviation (MAD) using ediff1d
    for 1D data.

    Parameters
    ----------
    data : ndarray
        The array from which to calculate MAD.
    int_min : int
        Minimum index to consider.
    ind_max : int
        Maximum index to consider (excluding ind_max).

    Returns
    -------
    mad : float
        Single MAD value in ppm
    """
    return 1e6 * np.ma.median(np.ma.abs(np.ma.ediff1d(data[ind_min:ind_max])))


def read_time(meta, data, log):
    """Read in a time CSV file instead of using the FITS time array.

    Parameters
    ----------
    meta : eureka.lib.readECF.MetaClass
        The metadata object.
    data : Xarray Dataset
        The Dataset object with the fits data stored inside.
    log : logedit.Logedit
        The current log.

    Returns
    -------
    time : ndarray
        The time array stored in the meta.time_file CSV file.
    """
    fname = os.path.join(meta.topdir,
                         os.sep.join(meta.time_file.split(os.sep)))
    if meta.firstFile:
        log.writelog('  Note: Using the time stamps from:\n    '+fname)
    time = np.loadtxt(fname).flatten()[data.attrs['intstart']:
                                       data.attrs['intend']-1]

    return time


def manmask(data, meta, log):
    '''Manually mask input bad pixels specified through meta.manmask.

    Parameters
    ----------
    data : Xarray Dataset
        The Dataset object.
    meta : eureka.lib.readECF.MetaClass
        The metadata object.
    log : logedit.Logedit
        The current log.

    Returns
    -------
    data : Xarray Dataset
        The updated Dataset object with requested pixels masked.
    '''
    log.writelog("  Masking manually identified bad pixels...",
                 mute=(not meta.verbose))
    for i in range(len(meta.manmask)):
        colstart, colend, rowstart, rowend = meta.manmask[i]
        data['mask'][:, rowstart:rowend+1, colstart:colend+1] = True

    return data


# PHOTOMETRY
def interp_masked(data, meta, i, log):
    """
    Interpolates masked pixels.
    Based on the example here:
    https://docs.scipy.org/doc/scipy/reference/generated/scipy.interpolate.griddata.html

    Parameters
    ----------
    data : Xarray Dataset
        The Dataset object.
    meta : eureka.lib.readECF.MetaClass
        The metadata object.
    i : int
        The current integration.
    log : logedit.Logedit
        The current log.

    Returns
    -------
    data : Xarray Dataset
        The updated Dataset object with requested pixels masked.
    """
    if i == 0:
        log.writelog('    Interpolating masked values...',
                     mute=(not meta.verbose))
    flux = data.flux.values[i]
    mask = data.mask.values[i]
    nx = flux.shape[1]
    ny = flux.shape[0]
    grid_x, grid_y = np.mgrid[0:ny-1:complex(0, ny), 0:nx-1:complex(0, nx)]
    points = np.where(~mask)
    # x,y positions of not masked pixels
    points_t = np.array(points).transpose()
    values = flux[np.where(~mask)]  # flux values of not masked pixels

    # Use scipy.interpolate.griddata to interpolate
    if meta.interp_method == 'nearest':
        grid_z = griddata(points_t, values, (grid_x, grid_y), method='nearest')
    elif meta.interp_method == 'linear':
        grid_z = griddata(points_t, values, (grid_x, grid_y), method='linear')
    elif meta.interp_method == 'cubic':
        grid_z = griddata(points_t, values, (grid_x, grid_y), method='cubic')
    else:
        log.writelog('Your method for interpolation is not supported!'
                     'Please choose between None, nearest, linear or cubic.',
                     mute=(not meta.verbose))

    data.flux.values[i] = grid_z

    return data


def phot_arrays(data):
    """Setting up arrays for the photometry routine.

    These arrays will be populated by the returns coming from centerdriver.py
    and apphot.py

    Parameters
    ----------
    data : Xarray Dataset
        The Dataset object.

    Returns
    -------
    data : Xarray Dataset
        The updated Dataset object with new arrays where the
        outputs from the photometry routine will be saved in.
    """
    keys = ['centroid_x', 'centroid_y', 'centroid_sx', 'centroid_sy',
            'aplev', 'aperr', 'nappix', 'skylev', 'skyerr', 'nskypix',
            'nskyideal', 'status', 'betaper']

    for key in keys:
        data[key] = (['time'], np.zeros_like(data.time))

    data['aplev'].attrs['flux_units'] = data.flux.attrs['flux_units']
    data['aplev'].attrs['time_units'] = data.flux.attrs['time_units']
    data['aperr'].attrs['flux_units'] = data.flux.attrs['flux_units']
    data['aperr'].attrs['time_units'] = data.flux.attrs['time_units']

    return data


def make_citations(meta, stage=None):
    """Store relevant citation information in the current meta file.

        Searches through imported libraries and current ECF parameters for
        terms that match BibTeX entries in citations.py. Every entry that
        matches gets added to a bibliography field in the meta file.

        Parameters
        ----------
        meta : eureka.lib.readECF.MetaClass
            The current metadata object.
        mods : array-like
            Array of strings containing the currently installed modules.
        stage: integer
            The integer number of the current stage (1,2,3,4,5,6)
    """

    # get common modules for the current stage
    module_cites = COMMON_IMPORTS[stage-1]

    # in S5, extract fitting methods/myfuncs to grab citations
    other_cites = []

    # check for nircam photometry in S3
    if stage == 3:
        if hasattr(meta, 'inst') and hasattr(meta, "photometry"):
            if meta.photometry and meta.inst == "nircam":
                other_cites = other_cites + ["nircam_photometry"]

    if stage == 5:
        # concat non-lsq fit methods (emcee/dynesty) to the citation list
        if "emcee" in meta.fit_method:
            other_cites = other_cites + ["emcee"]
        if "dynesty" in meta.fit_method:
            other_cites = other_cites + ["dynesty"]
        if "nuts" in meta.fit_method:
            other_cites = other_cites + ["pymc3"]
        if "exoplanet" in meta.fit_method:
            other_cites = other_cites + ["exoplanet"]

        # check if batman or GP is being used for transit/eclipse modeling
        if "batman_tr" in meta.run_myfuncs or "batman_ecl" in meta.run_myfuncs:
            other_cites.append("batman")
        if "catwoman_tr" in meta.run_myfuncs:
            other_cites.append("catwoman")
        if "fleck_tr" in meta.run_myfuncs:
            other_cites.append("fleck")
        if "starry" in meta.run_myfuncs:
            other_cites.append("starry")
        if "GP" in meta.run_myfuncs:
            if hasattr(meta, "GP_package"):
                other_cites.append(meta.GP_package)

    # I set the instrument in the relevant bits of S1/2, so I don't think this
    # should really be necessary. Taylor's boilerplate for later
    if not hasattr(meta, 'inst'):
        valid = False
        insts = ['miri', 'nirspec', 'nircam', 'niriss', 'wfc3']
        while not valid:
            inst = input('Which JWST/HST instrument are you using? \
                        (leave blank for none): ').lower()
            if inst != '':
                if inst in insts:
                    # The entered instrument was valid, so continue
                    meta.inst = inst
                    valid = True
            else:
                # No instrument, so just continue
                valid = True
            if not valid:
                # The entered instrument was not valid, so explain, ask again
                print(f'The instrument {inst} is not a valid instrument. \
                        Please choose from {insts}.')

    # make sure instrument is in citation list
    other_cites.append(meta.inst)

    # get all new citations together
    current_cites = np.union1d(module_cites, other_cites)

    # check if meta has existing list of citations/bibitems, if it does, make
    # sure we include imports from previous stages in our citations
    prev_cites = []
    if hasattr(meta, 'citations'):
        prev_cites = meta.citations

    all_cites = np.union1d(current_cites, prev_cites).tolist()

    # make sure everything in meta citation list can be added to bibliography
    for entry in all_cites:
        if entry not in CITATIONS.keys():
            all_cites.remove(entry)

    # store everything in the meta object
    meta.citations = all_cites
    meta.bibliography = [CITATIONS[entry] for entry in meta.citations]


def supersample(data, expand, type, axis=1):
    """Apply subpixel interpolation to the given arrays in the cross-disperion
    direction.

    Parameters
    ----------
    data : ND array
        Array of values to be super-sampled.
    expand : int
        Super-sampling factor along the given axis.
    type : str
        Options are: data, err, dq, or wave.
    axis : int, Optional
        Axis along which interpolation is performed (default is 1).

    Returns
    -------
    zdata : ND array
        The updated array at higher resolution
    """
    # Build array of expansion factors
    # e.g., [1, 5, 1] for axis=1 and expand=5
    ndim = np.ndim(data)
    expand_seq = np.ones(ndim, dtype=int)
    expand_seq[axis] = expand

    # SciPy's zoom can't handle NaNs, so let's replace them via interpolation
    if ndim == 3:
        for i in range(data.shape[0]):
            for j in range(data.shape[1]):
                data[i, j] = naninterp1d(data[i, j])
    if ndim == 2:
        for i in range(data.shape[0]):
            data[i] = naninterp1d(data[i])

    # Apply linear interpolation along axis
    if type == 'flux':
        # Divide by 'expand' to conserve flux/variance
        zdata = zoom(data, expand_seq, order=1, mode='nearest')/expand
    elif type == 'err':
        # Divide by 'sqrt(expand)'' to conserve uncertainty
        zdata = zoom(data, expand_seq, order=1, mode='nearest')/np.sqrt(expand)
    elif type == 'cal':
        # Apply same dq flag, gain values, etc to all super-sampled pixels
        zdata = np.repeat(data, expand, axis=axis)
    elif type == 'wave':
        zdata = zoom(data, expand_seq, order=1, mode='nearest')
    else:
        print(f"Type {type} not supported.  Must be one of flux, err, cal, " +
              "or wave. No super-sampling applied.")
        zdata = data
    return zdata


def add_meta_to_xarray(meta, data):
    """Add meta information to the attributes of an xarray.

    Parameters
    ----------
    meta : eureka.lib.readECF.MetaClass
        The metadata object.
    data : Xarray Dataset
        The updated Dataset object, meta parameters can be accessed in
        data.attrs.
    """
    if not hasattr(meta, 'data_format'):
        meta.data_format = 'eureka'

    all_attrs = meta.params
    for attr in all_attrs.keys():
        attr_value = all_attrs[attr]
        # None values cannot be saved, convert to string
        if attr_value is None:
            attr_value = 'None'
        # Bibliography needs special handling
        if attr == 'bibliography':
            # Can't have different sized lists, must collapse
            # citations for each citation flag.
            attr_value = ['_ENDOFCITATION_'.join(citations)
                          for citations in attr_value]
        # Need to convert numpy arrays of strings to lists
        if isinstance(attr_value, np.ndarray):
            if '<U' in str(attr_value.dtype):
                attr_value = attr_value.tolist()
        # Save value to xarray attributes
        data.attrs[attr] = attr_value


def load_attrs_from_xarray(data):
    """Function to load attrs from xarray file, ensuring
    that potential conversions performed in add_meta_to_xarray()
    are reversed.

    Parameters
    ----------
    data : Xarray Dataset
        The updated Dataset object, meta parameters can be accessed in
        data.attrs.

    Returns
    -------
    attrs : dict
        Dictionary of attributes saved to the Xarray.
    """
    attrs = data.attrs
    for attr in attrs.keys():
        # Convert None strings back to None
        if isinstance(attrs[attr], str) and attrs[attr] == 'None':
            attrs[attr] = None
        # Restructure bibliography correctly
        if attr == 'bibliography':
            attrs[attr] = [citations.split('_ENDOFCITATION_')
                           for citations in attrs[attr]]

    return attrs<|MERGE_RESOLUTION|>--- conflicted
+++ resolved
@@ -596,27 +596,15 @@
             if len(iscans) > 0:
                 for r in range(meta.nreads):
                     if opterr is not None:
-<<<<<<< HEAD
                         normerr[iscans[r::meta.nreads]] /= np.ma.abs(
                             np.ma.mean(normspec[iscans[r::meta.nreads]],
                                        axis=0))
-                    normspec[iscans[r::meta.nreads]] /= np.ma.abs(
-                        np.ma.mean(normspec[iscans[r::meta.nreads]],
-                                   axis=0))
-    else:
-        if opterr is not None:
-            normerr = normerr/np.ma.abs(np.ma.mean(normspec, axis=0))
-        normspec = normspec/np.ma.abs(np.ma.mean(normspec, axis=0))
-=======
-                        normerr[iscans[r::meta.nreads]] /= np.ma.abs(np.ma.mean(
-                            normspec[iscans[r::meta.nreads]], axis=0))
                     normspec[iscans[r::meta.nreads]] /= np.ma.mean(
                         normspec[iscans[r::meta.nreads]], axis=0)
     else:
         if opterr is not None:
             normerr = np.ma.abs(normerr/np.ma.mean(normspec, axis=0))
         normspec = normspec/np.ma.mean(normspec, axis=0)
->>>>>>> c23e7d0f
 
     if opterr is not None:
         return normspec, normerr
