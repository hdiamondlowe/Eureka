--- conflicted
+++ resolved
@@ -399,15 +399,11 @@
     else:
         position = [np.median(data.centroid_x.values),
                     np.median(data.centroid_y.values)]
-<<<<<<< HEAD
-      
-=======
 
     if meta.photap_b is None or meta.aperture_shape == 'circle':
         # For circular apertures, photap_b is the same as photap
         meta.photap_b = meta.photap
 
->>>>>>> 1eed7529
     if saved_photometric_profile is None:
         profile = np.ma.masked_invalid(data.medflux.values)
         xpx = np.arange(profile.shape[1])
