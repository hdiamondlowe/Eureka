#! /usr/bin/env python

# Generic Stage 4 light curve generation pipeline

# Proposed Steps
# -------- -----
# 1.  Read in Stage 3 data products
# 2.  Replace NaNs with zero
# 3.  Determine wavelength bins
# 4.  Increase resolution of spectra (optional)
# 5.  Smooth spectra (optional)
# 6.  Applying 1D drift correction
# 7.  Generate light curves
# 8.  Save Stage 4 data products
# 9.  Produce plots

import os
import time as time_pkg
import numpy as np
from copy import deepcopy
import scipy.interpolate as spi
import astraeus.xarrayIO as xrio
from astropy.convolution import Box1DKernel
from tqdm import tqdm

from . import plots_s4, drift, generate_LD, wfc3
from .outliers import get_outliers
from .s4_meta import S4MetaClass
from ..lib import logedit
from ..lib import manageevent as me
from ..lib import util
from ..lib import clipping
from ..version import version


def genlc(eventlabel, ecf_path=None, s3_meta=None, input_meta=None):
    '''Compute photometric flux over specified range of wavelengths.

    Parameters
    ----------
    eventlabel : str
        The unique identifier for these data.
    ecf_path : str; optional
        The absolute or relative path to where ecfs are stored.
        Defaults to None which resolves to './'.
    s3_meta : eureka.lib.readECF.MetaClass
        The metadata object from Eureka!'s S3 step (if running S3 and S4
        sequentially). Defaults to None.
    input_meta : eureka.lib.readECF.MetaClass; optional
        An optional input metadata object, so you can manually edit the meta
        object without having to edit the ECF file.

    Returns
    -------
    spec : Astreaus object
        Data object of wavelength-like arrays.
    lc : Astreaus object
        Data object of time-like arrays (light curve).
    meta : eureka.lib.readECF.MetaClass
        The metadata object with attributes added by S4.
    '''
    s3_meta = deepcopy(s3_meta)
    input_meta = deepcopy(input_meta)

    # Load Stage 4 meta information
    if input_meta is None:
        # Load Eureka! control file and store values in Event object
        ecffile = 'S4_' + eventlabel + '.ecf'
        meta = S4MetaClass(ecf_path, ecffile)
    else:
        meta = S4MetaClass(**input_meta.__dict__)

    meta.version = version
    meta.eventlabel = eventlabel
    meta.datetime = time_pkg.strftime('%Y-%m-%d')

    # Load Stage 3 meta information
    if s3_meta is None:
        # Not running sequentially, or not passing meta
        # between function calls. Read from SpecData file instead.
        s3_meta, meta.inputdir, meta.inputdir_raw = \
            me.findevent(meta, 'S3', allowFail=False)
    else:
        # Running these stages sequentially, so can safely assume
        # the path hasn't changed
        meta.inputdir = s3_meta.outputdir
        meta.inputdir_raw = meta.inputdir[len(meta.topdir):]

    meta = S4MetaClass(**me.mergeevents(meta, s3_meta).__dict__)
    meta.set_defaults()

    # Create directories for Stage 5 outputs
    meta.run_s4 = None
    for spec_hw_val in meta.spec_hw_range:         
        for bg_hw_val in meta.bg_hw_range:
<<<<<<< HEAD
            if not isinstance(bg_hw_val, str) and meta.expand>1:
                # Only divide if value is not a string (spectroscopic modes)
                # If not a string, only need to do this if expand is greater than 1
                #   This is a hack: for photometry cases meta.expand is forced to 1 since supersampling is not supported in the POET method
                #   However if using the newer photutils method, there is no need for meta.expand, but we may want non-integer aperture sizes
                #   In theory, the above conditional should not be met for aperture photmetry using photutils, but met for all other cases
                bg_hw_val //= meta.expand
            if meta.photometry and meta.phot_method=="photutils": ap = spec_hw_val
            else: ap = spec_hw_val//meta.expand
            meta.run_s4 = util.makedirectory(meta, 'S4', meta.run_s4,
                                             ap=ap,
=======
            # Directory structure should not use expanded HW values
            spec_hw_val, bg_hw_val = util.get_unexpanded_hws(
                meta.expand, spec_hw_val, bg_hw_val)
            meta.run_s4 = util.makedirectory(meta, 'S4', meta.run_s4,
                                             ap=spec_hw_val,
>>>>>>> 1f963448
                                             bg=bg_hw_val)

    for spec_hw_val in meta.spec_hw_range:
        for bg_hw_val in meta.bg_hw_range:

            t0 = time_pkg.time()

            meta.spec_hw = spec_hw_val
            meta.bg_hw = bg_hw_val

            # Load in the S3 metadata used for this particular aperture pair
            if meta.data_format == 'eureka':
                meta = load_specific_s3_meta_info(meta)
            # Directory structure should not use expanded HW values
<<<<<<< HEAD
            #   (Also see note above about meta.expand and photometry)
            if meta.expand>1: spec_hw_val //= meta.expand
            if not isinstance(bg_hw_val, str):
                # Only divide if value is not a string (spectroscopic modes)
                if meta.expand>1: bg_hw_val //= meta.expand
=======
            spec_hw_val, bg_hw_val = util.get_unexpanded_hws(
                meta.expand, spec_hw_val, bg_hw_val)
>>>>>>> 1f963448

            # Get directory for Stage 4 processing outputs
            meta.outputdir = util.pathdirectory(meta, 'S4', meta.run_s4,
                                                ap=spec_hw_val,
                                                bg=bg_hw_val)

            # Copy existing S3 log file and resume log
            meta.s4_logname = meta.outputdir + 'S4_' + meta.eventlabel + ".log"
            log = logedit.Logedit(meta.s4_logname, read=meta.s3_logname)
            log.writelog("\nStarting Stage 4: Generate Light Curves\n")
            log.writelog(f"Eureka! Version: {meta.version}", mute=True)
            log.writelog(f"Input directory: {meta.inputdir}")
            log.writelog(f"Output directory: {meta.outputdir}")

            # Copy ecf
            log.writelog('Copying S4 control file', mute=(not meta.verbose))
            meta.copy_ecf()

            specData_savefile = (
                meta.inputdir +
                meta.filename_S3_SpecData.split(os.path.sep)[-1])
            log.writelog(f"Loading S3 save file:\n{specData_savefile}",
                         mute=(not meta.verbose))
            spec = xrio.readXR(specData_savefile)

            # Assign a mask for custom datasets, masking any NaN values
            if hasattr(spec, 'optspec') and not hasattr(spec, 'optmask'):
                spec['optmask'] = (~np.isfinite(spec.optspec)).astype(int)

            # Select specific spectral order
            if meta.s4_order is not None:
                spec = spec.sel(order=meta.s4_order)

            # Reverse arrays if wavelength is in descending order
            if np.nanargmin(spec.wave_1d) > np.nanargmax(spec.wave_1d):
                spec = spec.sortby(spec.wave_1d, ascending=True)

            wave_1d = spec.wave_1d.values
            if meta.wave_min is None:
                meta.wave_min = np.nanmin(wave_1d)
                log.writelog(f'No value was provided for meta.wave_min, so '
                             f'defaulting to {meta.wave_min}.',
                             mute=(not meta.verbose))
            elif meta.wave_min < np.nanmin(wave_1d):
                log.writelog(f'WARNING: The selected meta.wave_min '
                             f'({meta.wave_min}) is smaller than the shortest '
                             f'wavelength ({np.nanmin(wave_1d)})!!')
                if meta.inst == 'miri':
                    axis = 'ywindow'
                else:
                    axis = 'xwindow'
                log.writelog('  If you want to use wavelengths shorter than '
                             f'{np.nanmin(wave_1d)}, you will need to decrease'
                             f' your {axis} lower limit in Stage 3.')
            if meta.wave_max is None:
                meta.wave_max = np.nanmax(wave_1d)
                log.writelog(f'No value was provided for meta.wave_max, so '
                             f'defaulting to {meta.wave_max}.',
                             mute=(not meta.verbose))
            elif meta.wave_max > np.nanmax(wave_1d):
                log.writelog(f'WARNING: The selected meta.wave_max '
                             f'({meta.wave_max}) is larger than the longest '
                             f'wavelength ({np.nanmax(wave_1d)})!!')
                if meta.inst == 'miri':
                    axis = 'ywindow'
                else:
                    axis = 'xwindow'
                log.writelog('  If you want to use wavelengths longer than '
                             f'{np.nanmax(wave_1d)}, you will need to increase'
                             f' your {axis} upper limit in Stage 3.')

            meta.n_int = len(spec.time)
            if meta.photometry:
                meta.subnx = 1
            else:
                meta.subnx = len(spec.x)

            # Set the max number of copies of a figure
            if meta.nplots is None:
                meta.nplots = meta.n_int
            elif meta.int_start+meta.nplots > meta.n_int:
                # Too many figures requested, so reduce it
                meta.nplots = meta.n_int

            # Determine wavelength bins
            if meta.wave_input is not None:
                # bins defined by file input. 2 columns: low and high edges
                meta.wave_low, meta.wave_hi = np.genfromtxt(meta.wave_input).T
                meta.wave = (meta.wave_low + meta.wave_hi)/2
                meta.nspecchan = len(meta.wave)
                log.writelog(f'  Using input file to create {meta.nspecchan} '
                             'channels.')
            elif meta.nspecchan is None and meta.npixelbins is not None:
                # User wants bins defined by the given number of pixels
                mask = (wave_1d >= meta.wave_min)
                if not np.any(mask):
                    raise ValueError(f"No wavelengths ≥ {meta.wave_min}")
                istart = np.nonzero(mask)[0][0]

                mask = (wave_1d >= meta.wave_max)
                if not np.any(mask):
                    raise ValueError(f"No wavelengths ≥ {meta.wave_max}")
                iend = np.nonzero(mask)[0][0]
                # Shift bins by some number of pixels (only useful for MIRI)
                istart += meta.npixelshift
                iend += meta.npixelshift
                edges = wave_1d[istart:iend+meta.npixelbins:meta.npixelbins]
                dwav = np.ediff1d(
                    wave_1d[istart:iend+meta.npixelbins])[::meta.npixelbins]/2
                if len(edges) != len(dwav):
                    edges = edges[:len(dwav)]
                meta.wave_low = (edges-dwav)[:-1]
                meta.wave_hi = (edges-dwav)[1:]
                meta.wave = (meta.wave_low + meta.wave_hi)/2
                meta.nspecchan = len(meta.wave)
                log.writelog(f'  Creating {meta.nspecchan} channels of '
                             f'width {meta.npixelbins} pixels each.')
            elif meta.nspecchan is None:
                # User wants unbinned spectra
                dwav = np.ediff1d(wave_1d)/2
                # Approximate the first neg_dwav as the same as the second
                neg_dwav = np.append(dwav[0], dwav)
                # Approximate the last pos_dwav as the same as the second last
                pos_dwav = np.append(dwav, dwav[-1])
                indices = np.logical_and(wave_1d >= meta.wave_min,
                                         wave_1d <= meta.wave_max)
                neg_dwav = neg_dwav[indices]
                pos_dwav = pos_dwav[indices]
                meta.wave = wave_1d[indices]
                meta.wave_low = meta.wave-neg_dwav
                meta.wave_hi = meta.wave+pos_dwav
                meta.nspecchan = len(meta.wave)
                log.writelog(f'  Creating {meta.nspecchan} channels at '
                             f'native resolution.')
            elif meta.wave_hi is None or meta.wave_low is None:
                binsize = (meta.wave_max - meta.wave_min)/meta.nspecchan
                meta.wave_low = np.round(np.linspace(meta.wave_min,
                                                     meta.wave_max-binsize,
                                                     meta.nspecchan), 3)
                meta.wave_hi = np.round(np.linspace(meta.wave_min+binsize,
                                                    meta.wave_max,
                                                    meta.nspecchan), 3)
                meta.wave = (meta.wave_low + meta.wave_hi)/2
                log.writelog('  Using defined wave_hi and wave_low arrays.')
            else:
                # wave_low and wave_hi were passed in - make them arrays
                meta.wave_low = np.array(meta.wave_low)
                meta.wave_hi = np.array(meta.wave_hi)
                meta.wave = (meta.wave_low + meta.wave_hi)/2
                if (meta.nspecchan is not None
                        and meta.nspecchan != len(meta.wave)):
                    log.writelog(f'WARNING: Your nspecchan value of '
                                 f'{meta.nspecchan} differs from the size of '
                                 f'wave_hi ({len(meta.wave)}). Using the '
                                 f'latter instead.')
                    meta.nspecchan = len(meta.wave)

            # Define light curve DataArray
            if meta.photometry:
                flux_units = spec.aplev.attrs['flux_units']
                time_units = spec.aplev.attrs['time_units']
            else:
                flux_units = spec.optspec.attrs['flux_units']
                time_units = spec.optspec.attrs['time_units']
            wave_units = spec.wave_1d.attrs['wave_units']

            lcdata = xrio.makeLCDA(np.zeros((meta.nspecchan, meta.n_int)),
                                   meta.wave, spec.time.values,
                                   flux_units, wave_units,
                                   time_units, name='data')
            lcerr = xrio.makeLCDA(np.zeros((meta.nspecchan, meta.n_int)),
                                  meta.wave, spec.time.values,
                                  flux_units, wave_units,
                                  time_units, name='err')
            lcmask = xrio.makeLCDA(np.zeros((meta.nspecchan, meta.n_int),
                                            dtype=bool),
                                   meta.wave, spec.time.values, 'None',
                                   wave_units, time_units, name='mask')
            lc = xrio.makeDataset({'data': lcdata, 'err': lcerr,
                                   'mask': lcmask})
            lc.attrs['data_format'] = meta.data_format
            if 'skylev' in list(spec.keys()):
                # if bg level/error was saved in S3, make bg lightcurves
                lc['skylev'] = (['wavelength', 'time'],
                                np.zeros([meta.nspecchan, meta.n_int]))
                lc['skylev'].attrs['wave_units'] = lc.data.wave_units
                lc['skylev'].attrs['time_units'] = time_units
                lc['skylev'].attrs['flux_units'] = flux_units

                lc['skyerr'] = (['wavelength', 'time'],
                                np.zeros([meta.nspecchan, meta.n_int]))
                lc['skyerr'].attrs['wave_units'] = lc.data.wave_units
                lc['skyerr'].attrs['time_units'] = time_units
                lc['skyerr'].attrs['flux_units'] = flux_units
            if hasattr(spec, 'scandir'):
                lc['scandir'] = spec.scandir
            if hasattr(spec, 'centroid_y'):
                lc['centroid_y'] = spec.centroid_y
            if hasattr(spec, 'centroid_sy'):
                lc['centroid_sy'] = spec.centroid_sy
            if hasattr(spec, 'centroid_x'):
                # centroid_x already measured in 2D in S3 - setup to add 1D fit
                lc['centroid_x'] = spec.centroid_x
            if hasattr(spec, 'centroid_sx'):
                # centroid_x already measured in 2D in S3 - setup to add 1D fit
                lc['centroid_sx'] = spec.centroid_sx
            if hasattr(spec, 'centroid_xy'):
                lc['centroid_xy'] = spec.centroid_xy
            elif meta.recordDrift or meta.correctDrift:
                # Setup the centroid_x array
                lc['centroid_x'] = (['time'], np.zeros(meta.n_int))
            lc['wave_low'] = (['wavelength'], meta.wave_low)
            lc['wave_hi'] = (['wavelength'], meta.wave_hi)
            lc['wave_mid'] = (lc.wave_hi + lc.wave_low)/2
            lc['wave_err'] = (lc.wave_hi - lc.wave_low)/2
            lc.wave_low.attrs['wave_units'] = spec.wave_1d.attrs['wave_units']
            lc.wave_hi.attrs['wave_units'] = spec.wave_1d.attrs['wave_units']
            lc.wave_mid.attrs['wave_units'] = spec.wave_1d.attrs['wave_units']
            lc.wave_err.attrs['wave_units'] = spec.wave_1d.attrs['wave_units']

            # Use spectroscopic MAD values to identify outliers
            if not meta.photometry and meta.mad_sigma is not None:
                outliers, pp = get_outliers(meta, spec)
                if np.any(outliers):
                    # Create unique list of outliers
                    log.writelog(f'Identified {np.size(outliers)} outlier' +
                                 ' columns.', mute=(not meta.verbose))
                    meta.mask_columns = np.union1d(meta.mask_columns,
                                                   outliers).astype(int)
                if meta.isplots_S4 >= 1:
                    plots_s4.mad_outliers(meta, pp)

            # Manually mask pixel columns by index number
            for w in meta.mask_columns:
                log.writelog(f"  Masking detector pixel column {w}.")
                matches = np.nonzero(spec.optmask.x.values == w)[0]
                if matches.size == 0:
                    log.writelog(
                        f"  Warning: Pixel column {w} not found in optmask.x.")
                    continue
                spec.optmask[:, matches[0]] = True

            # Do 1D sigma clipping (along time axis) on unbinned spectra
            if meta.clip_unbinned:
                log.writelog('Sigma clipping unbinned optimal spectra along '
                             'time axis...')
                outliers = 0
                for w in range(meta.subnx):
                    spec.optspec[:, w], spec.optmask[:, w], nout = \
                        clipping.clip_outliers(spec.optspec[:, w].values, log,
                                               spec.wave_1d[w].values,
                                               spec.wave_1d.wave_units,
                                               mask=spec.optmask[:, w].values,
                                               sigma=meta.sigma,
                                               box_width=meta.box_width,
                                               maxiters=meta.maxiters,
                                               boundary=meta.boundary,
                                               fill_value=meta.fill_value,
                                               verbose=meta.verbose)
                    outliers += nout
                # Print summary if not verbose
                log.writelog(f'Identified a total of {outliers} outliers in '
                             f'time series, or an average of '
                             f'{outliers/meta.subnx:.3f} outliers per '
                             f'wavelength',
                             mute=meta.verbose)

            # Record and correct for 1D drift/jitter
            if meta.recordDrift or meta.correctDrift:
                # Calculate drift over all frames and non-destructive reads
                # This can take a long time, so always print this message
                log.writelog('Computing drift/jitter')
                # Compute drift/jitter
                drift_results = drift.spec1D(spec.optspec.values, meta, log,
                                             mask=spec.optmask.values)
                drift1d, driftwidth, driftmask = drift_results
                # Replace masked points with moving mean
                drift1d = clipping.replace_moving_mean(
                    drift1d, driftmask, Box1DKernel(meta.box_width))
                driftwidth = clipping.replace_moving_mean(
                    driftwidth, driftmask, Box1DKernel(meta.box_width))
                # Add in case centroid_x already measured in 2D in S3
                lc['centroid_x'] = lc.centroid_x+drift1d
                lc['centroid_sx'] = (['time'], driftwidth)
                lc['driftmask'] = (['time'], driftmask)

                if hasattr(spec, 'centroid_x'):
                    # Add if centroid_x already measured in 2D in S3
                    spec['centroid_x'] = spec.centroid_x+drift1d
                else:
                    spec['centroid_x'] = (['time'], drift1d)
                    spec.centroid_x.attrs['units'] = 'pixels'
                spec['centroid_sx'] = (['time'], driftwidth)
                spec['driftmask'] = (['time'], driftmask)

                if meta.correctDrift:
                    log.writelog('Applying drift/jitter correction')

                    # Correct for drift/jitter
                    iterfn = range(meta.n_int)
                    if meta.verbose:
                        iterfn = tqdm(iterfn)
                    for n in iterfn:
                        # Need to zero-out the weights of masked data
                        weights = (~spec.optmask[n].values).astype(int)
                        spline = spi.UnivariateSpline(np.arange(meta.subnx),
                                                      spec.optspec[n].values,
                                                      k=3, s=0, w=weights)
                        spline2 = spi.UnivariateSpline(np.arange(meta.subnx),
                                                       spec.opterr[n].values,
                                                       k=3, s=0, w=weights)
                        optmask = spec.optmask[n].values.astype(float)
                        spline3 = spi.UnivariateSpline(np.arange(meta.subnx),
                                                       optmask, k=3, s=0,
                                                       w=weights)
                        spec.optspec[n] = spline(np.arange(meta.subnx) +
                                                 lc.centroid_x[n].values)
                        spec.opterr[n] = spline2(np.arange(meta.subnx) +
                                                 lc.centroid_x[n].values)
                        # Also shift mask if moving by >= 0.5 pixels
                        optmask = spline3(np.arange(meta.subnx) +
                                          lc.centroid_x[n].values)
                        spec.optmask[n] = optmask >= 0.5
                # Plot Drift
                if meta.isplots_S4 >= 1:
                    plots_s4.driftxpos(meta, lc)
                    plots_s4.driftxwidth(meta, lc)

            if meta.inst == 'wfc3' and meta.sum_reads:
                # Sum each read from a scan together
                spec, lc, meta = wfc3.sum_reads(spec, lc, meta)

            if not meta.photometry:
                # Compute MAD value
                meta.mad_s4 = util.get_mad(meta, log, spec.wave_1d.values,
                                           spec.optspec.values,
                                           spec.optmask.values,
                                           meta.wave_min, meta.wave_max,
                                           scandir=getattr(spec, 'scandir',
                                                           None))
            else:
                # Compute MAD value for Photometry
                normspec = util.normalize_spectrum(
                    meta, spec.aplev.values,
                    scandir=getattr(spec, 'scandir', None))
                if meta.mad_clip is not None:
                    # Remove requested data points
                    meta, normspec, log = util.mad_clip(normspec, meta, log)
                    meta.mad_s4 = util.get_mad_1d(normspec)
                else: meta.mad_s4 = util.get_mad_1d(normspec)
            log.writelog(f"Stage 4 MAD = {np.round(meta.mad_s4, 2):.2f} ppm")
            if not meta.photometry:
                if meta.isplots_S4 >= 1:
                    plots_s4.lc_driftcorr(meta, wave_1d, spec.optspec,
                                          optmask=spec.optmask,
                                          scandir=getattr(spec, 'scandir',
                                                          None))

            log.writelog("Generating light curves")

            # Loop over spectroscopic channels
            meta.mad_s4_binned = []
            meta.mad_s4_binned_bg = []
            for i in range(meta.nspecchan):
                if not meta.photometry:
                    log.writelog(f"  Bandpass {i} = "
                                 f"{lc.wave_low.values[i]:.3f} - "
                                 f"{lc.wave_hi.values[i]:.3f}")
                    # Compute valid indices within wavelength range
                    index = np.nonzero(
                        (spec.wave_1d.values >= lc.wave_low.values[i]) &
                        (spec.wave_1d.values < lc.wave_hi.values[i]))[0]
                    if index.size > 0:
                        log.writelog(f"    indices {index[0]} - {index[-1]}, "
                                     f"{len(index)} in total")
                    else:
                        log.writelog(
                            "    No indices found in this wavelength range.")
                    # Make masked arrays for easy summing
                    optspec_ma = np.ma.masked_where(
                        spec.optmask.values[:, index],
                        spec.optspec.values[:, index])
                    opterr_ma = np.ma.masked_where(
                        spec.optmask.values[:, index],
                        spec.opterr.values[:, index])
                    # Compute mean flux for each spectroscopic channel
                    # Sumation leads to outliers when there are masked points
                    lc['data'][i] = np.ma.mean(optspec_ma, axis=1)
                    # Add uncertainties in quadrature
                    # then divide by number of good points to get
                    # proper uncertainties
                    lc['err'][i] = (np.sqrt(np.ma.sum(opterr_ma**2, axis=1)) /
                                    np.ma.MaskedArray.count(opterr_ma, axis=1))
                    if 'skylev' in list(spec.keys()):
                        # if bg level/error was saved in S3, make bg lcs
                        skylev_ma = np.ma.masked_where(
                            spec.optmask.values[:, index],
                            spec.skylev.values[:, index])
                        skyerr_ma = np.ma.masked_where(
                            spec.optmask.values[:, index],
                            spec.skyerr.values[:, index])
                        lc['skylev'][i] = np.ma.mean(skylev_ma, axis=1)
                        lc['skyerr'][i] = (np.sqrt(np.ma.sum(
                            skyerr_ma**2, axis=1)) /
                            np.ma.MaskedArray.count(skyerr_ma, axis=1))

                else:
                    lc['data'][i] = spec.aplev.values
                    lc['err'][i] = spec.aperr.values

                    if 'skylev' in list(spec.keys()):
                        # if bg level/error was saved in S3, make bg lcs
                        lc['skylev'][i] = spec.skylev.values
                        lc['skyerr'][i] = spec.skyerr.values

                # Do 1D sigma clipping (along time axis) on binned spectra
                if meta.clip_binned:
                    lc['data'][i], lc['mask'][i], nout = \
                        clipping.clip_outliers(
                            lc.data[i].values, log,
                            lc.data.wavelength[i].values, lc.data.wave_units,
                            mask=lc.mask[i].values, sigma=meta.sigma,
                            box_width=meta.box_width, maxiters=meta.maxiters,
                            boundary=meta.boundary, fill_value=meta.fill_value,
                            verbose=False)
                    log.writelog(f'  Sigma clipped {nout} outliers in time'
                                 f' series', mute=(not meta.verbose))

                # Plot each spectroscopic light curve
                if meta.isplots_S4 >= 1:
                    plots_s4.binned_lightcurve(meta, log, lc, i)
                    if 'skylev' in list(spec.keys()):
                        plots_s4.binned_background(meta, log, lc, i)

            # If requested, also generate white-light light curve
            if meta.compute_white and not meta.photometry:
                log.writelog("Generating white-light light curve")

                # Compute valid indices within wavelength range
                index = np.nonzero((spec.wave_1d.values >= meta.wave_min) &
                                   (spec.wave_1d.values < meta.wave_max))[0]
                if index.size > 0:
                    central_wavelength = np.mean(spec.wave_1d[index].values)
                else:
                    raise ValueError(
                        "No wavelengths found in the specified range.")
                lc['flux_white'] = xrio.makeTimeLikeDA(np.zeros(meta.n_int),
                                                       lc.time,
                                                       lc.data.flux_units,
                                                       lc.time.time_units,
                                                       'flux_white')
                lc['err_white'] = xrio.makeTimeLikeDA(np.zeros(meta.n_int),
                                                      lc.time,
                                                      lc.data.flux_units,
                                                      lc.time.time_units,
                                                      'err_white')
                lc['mask_white'] = xrio.makeTimeLikeDA(np.zeros(meta.n_int,
                                                                dtype=bool),
                                                       lc.time, 'None',
                                                       lc.time.time_units,
                                                       'mask_white')
                lc.flux_white.attrs['wavelength'] = central_wavelength
                lc.flux_white.attrs['wave_units'] = lc.data.wave_units
                lc.err_white.attrs['wavelength'] = central_wavelength
                lc.err_white.attrs['wave_units'] = lc.data.wave_units
                lc.mask_white.attrs['wavelength'] = central_wavelength
                lc.mask_white.attrs['wave_units'] = lc.data.wave_units

                log.writelog(f"  White-light Bandpass = {meta.wave_min:.3f} - "
                             f"{meta.wave_max:.3f}")
                # Make masked arrays for easy summing
                optspec_ma = np.ma.masked_where(spec.optmask.values[:, index],
                                                spec.optspec.values[:, index])
                opterr_ma = np.ma.masked_where(spec.optmask.values[:, index],
                                               spec.opterr.values[:, index])
                # Compute mean flux for each spectroscopic channel
                # Sumation leads to outliers when there are masked points
                lc.flux_white[:] = np.ma.mean(optspec_ma, axis=1).data
                # Add uncertainties in quadrature
                # then divide by number of good points to get
                # proper uncertainties
                lc.err_white[:] = (np.sqrt(np.ma.sum(opterr_ma**2,
                                                     axis=1)) /
                                   np.ma.MaskedArray.count(opterr_ma,
                                                           axis=1)).data
                lc.mask_white[:] = np.ma.getmaskarray(np.ma.mean(optspec_ma,
                                                                 axis=1))

                if 'skylev' in list(spec.keys()):
                    # if bg level/error was saved in S3, make bg lcs
                    lc['skylev_white'] = (['time'], np.zeros(meta.n_int))
                    lc['skylev_white'].attrs['wavelength'] = central_wavelength
                    lc['skylev_white'].attrs['wave_units'] = lc.data.wave_units
                    lc['skylev_white'].attrs['time_units'] = time_units
                    lc['skylev_white'].attrs['flux_units'] = flux_units

                    lc['skyerr_white'] = (['time'], np.zeros(meta.n_int))
                    lc['skyerr_white'].attrs['wavelength'] = central_wavelength
                    lc['skyerr_white'].attrs['wave_units'] = lc.data.wave_units
                    lc['skyerr_white'].attrs['time_units'] = time_units
                    lc['skyerr_white'].attrs['flux_units'] = flux_units

                    skylev_ma = np.ma.masked_where(
                        spec.optmask.values[:, index],
                        spec.skylev.values[:, index])
                    skyerr_ma = np.ma.masked_where(
                        spec.optmask.values[:, index],
                        spec.skyerr.values[:, index])
                    lc['skylev_white'][:] = np.ma.mean(skylev_ma, axis=1).data
                    lc['skyerr_white'][:] = (np.sqrt(np.ma.sum(
                        skyerr_ma**2, axis=1)) /
                        np.ma.MaskedArray.count(skyerr_ma, axis=1)).data

                # Do 1D sigma clipping (along time axis) on binned spectra
                if meta.clip_binned:
                    lc.flux_white[:], lc.mask_white[:], nout = \
                        clipping.clip_outliers(
                            lc.flux_white, log, lc.flux_white.wavelength,
                            lc.data.wave_units, mask=lc.mask_white,
                            sigma=meta.sigma, box_width=meta.box_width,
                            maxiters=meta.maxiters, boundary=meta.boundary,
                            fill_value=meta.fill_value, verbose=False)
                    log.writelog(f'  Sigma clipped {nout} outliers in time '
                                 f' series')

                # Plot the white-light light curve
                if meta.isplots_S4 >= 1:
                    plots_s4.binned_lightcurve(meta, log, lc, 0, white=True)
                    if 'skylev' in list(spec.keys()):
                        plots_s4.binned_background(meta, log, lc,
                                                   0, white=True)

            # Generate ExoTiC limb-darkening coefficients
            if (meta.compute_ld == 'exotic-ld') or \
                    (meta.compute_ld is True):
                log.writelog("Computing ExoTiC limb-darkening coefficients...",
                             mute=(not meta.verbose))
                (ld_lin, ld_quad, ld_kipping2013, ld_sqrt, ld_3para,
                 ld_4para) = generate_LD.exotic_ld(meta, spec, log)
                lc['exotic-ld_lin'] = (['wavelength', 'exotic-ld_1'], ld_lin)
                lc['exotic-ld_quad'] = (['wavelength', 'exotic-ld_2'], ld_quad)
                lc['exotic-ld_kipping2013'] = (['wavelength', 'exotic-ld_2'],
                                               ld_kipping2013)
                lc['exotic-ld_sqrt'] = (['wavelength', 'exotic-ld_2'], ld_sqrt)
                lc['exotic-ld_nonlin_3para'] = (['wavelength', 'exotic-ld_3'],
                                                ld_3para)
                lc['exotic-ld_nonlin_4para'] = (['wavelength', 'exotic-ld_4'],
                                                ld_4para)

                if meta.compute_white:
                    (ld_lin_w, ld_quad_w, ld_kipping2013_w, ld_sqrt_w,
                     ld_3para_w, ld_4para_w) = generate_LD.exotic_ld(
                         meta, spec, log, white=True)
                    lc['exotic-ld_lin_white'] = \
                        (['wavelength', 'exotic-ld_1'], ld_lin_w)
                    lc['exotic-ld_quad_white'] = \
                        (['wavelength', 'exotic-ld_2'], ld_quad_w)
                    lc['exotic-ld_kipping2013_white'] = \
                        (['wavelength', 'exotic-ld_2'], ld_kipping2013_w)
                    lc['exotic-ld_sqrt_white'] = \
                        (['wavelength', 'exotic-ld_2'], ld_sqrt_w)
                    lc['exotic-ld_nonlin_3para_white'] = \
                        (['wavelength', 'exotic-ld_3'], ld_3para_w)
                    lc['exotic-ld_nonlin_4para_white'] = \
                        (['wavelength', 'exotic-ld_4'], ld_4para_w)

            # Generate SPAM limb-darkening coefficients
            elif meta.compute_ld == 'spam':
                log.writelog("Computing SPAM limb-darkening coefficients...",
                             mute=(not meta.verbose))
                ld_coeffs = generate_LD.spam_ld(meta, white=False)
                lc['spam_lin'] = (['wavelength', 'spam_1'], ld_coeffs[0])
                lc['spam_quad'] = (['wavelength', 'spam_2'], ld_coeffs[1])
                lc['spam_nonlin_3para'] = (['wavelength', 'spam_3'],
                                           ld_coeffs[2])
                lc['spam_nonlin_4para'] = (['wavelength', 'spam_4'],
                                           ld_coeffs[3])
                if meta.compute_white:
                    ld_coeffs_w = generate_LD.spam_ld(meta, white=True)
                    lc['spam_lin_white'] = (['wavelength', 'spam_1'],
                                            ld_coeffs_w[0])
                    lc['spam_quad_white'] = (['wavelength', 'spam_2'],
                                             ld_coeffs_w[1])
                    lc['spam_nonlin_3para_white'] = (['wavelength', 'spam_3'],
                                                     ld_coeffs_w[2])
                    lc['spam_nonlin_4para_white'] = (['wavelength', 'spam_4'],
                                                     ld_coeffs_w[3])

            normadata, normerr = util.normalize_spectrum(
                meta, lc['data'][i], lc['err'][i], 
                scandir=getattr(lc, 'scandir', None))

            lc['normdata'] = (('time'), normadata)
            lc['normerr']  = (('time'), normerr)
                
            log.writelog('Saving results...')

            event_ap_bg = (meta.eventlabel + "_ap" + str(spec_hw_val) + '_bg'
                           + str(bg_hw_val))
            # Save Dataset object containing time-series of 1D spectra
            meta.filename_S4_SpecData = (meta.outputdir + 'S4_' + event_ap_bg
                                         + "_SpecData.h5")
            xrio.writeXR(meta.filename_S4_SpecData, spec, verbose=True)

            # Save Dataset object containing binned light curves
            meta.filename_S4_LCData = (meta.outputdir + 'S4_' + event_ap_bg
                                       + "_LCData.h5")
            xrio.writeXR(meta.filename_S4_LCData, lc, verbose=True)

            # make citations for current stage
            util.make_citations(meta, 4)

            # Save results
            fname = meta.outputdir+'S4_'+meta.eventlabel+"_Meta_Save"
            me.saveevent(meta, fname, save=[])

            # Calculate total time
            total = (time_pkg.time() - t0) / 60.
            log.writelog('\nTotal time (min): ' + str(np.round(total, 2)))

            log.closelog()

    return spec, lc, meta


def load_specific_s3_meta_info(meta):
    """Load the specific S3 MetaClass object used to make this aperture pair.

    Parameters
    ----------
    meta : eureka.lib.readECF.MetaClass
        The current metadata object.

    Returns
    -------
    eureka.lib.readECF.MetaClass
        The current metadata object with values from the old MetaClass.
    """
    # Get directory containing S3 outputs for this aperture pair
    inputdir = os.sep.join(meta.inputdir.split(os.sep)[:-2]) + os.sep
<<<<<<< HEAD
    if not isinstance(meta.bg_hw, str) and meta.expand>1:
        # Only divide if value is not a string (spectroscopic modes)
        # If not a string, only need to do this if expand is greater than 1
        bg_hw = meta.bg_hw//meta.expand
    else:
        bg_hw = meta.bg_hw
    if meta.photometry and meta.phot_method=="photutils": 
        spec_hw = meta.spec_hw
    else:
        spec_hw = meta.spec_hw//meta.expand
    # [HDL] The above conditionals are a little messy because they are basically two ways of doing the same thing
    #     but I'm trying not to indadvertently break something for another mode. Maybe its' too sloppy though.
    inputdir += f'ap{spec_hw}_bg{bg_hw}'+os.sep
=======
    # Directory structure should not use expanded HW values
    spec_hw_val, bg_hw_val = util.get_unexpanded_hws(
        meta.expand, meta.spec_hw, meta.bg_hw)
    inputdir += f'ap{spec_hw_val}_bg{bg_hw_val}'+os.sep
>>>>>>> 1f963448
    # Locate the old MetaClass savefile, and load new ECF into
    # that old MetaClass
    meta.inputdir = inputdir
    s3_meta, meta.inputdir, meta.inputdir_raw = \
        me.findevent(meta, 'S3', allowFail=False)
    filename_S3_SpecData = s3_meta.filename_S3_SpecData
    # Merge S4 meta into old S3 meta
    meta = S4MetaClass(**me.mergeevents(meta, s3_meta).__dict__)

    # Make sure the filename_S3_SpecData is kept
    meta.filename_S3_SpecData = filename_S3_SpecData

    return meta<|MERGE_RESOLUTION|>--- conflicted
+++ resolved
@@ -93,25 +93,11 @@
     meta.run_s4 = None
     for spec_hw_val in meta.spec_hw_range:         
         for bg_hw_val in meta.bg_hw_range:
-<<<<<<< HEAD
-            if not isinstance(bg_hw_val, str) and meta.expand>1:
-                # Only divide if value is not a string (spectroscopic modes)
-                # If not a string, only need to do this if expand is greater than 1
-                #   This is a hack: for photometry cases meta.expand is forced to 1 since supersampling is not supported in the POET method
-                #   However if using the newer photutils method, there is no need for meta.expand, but we may want non-integer aperture sizes
-                #   In theory, the above conditional should not be met for aperture photmetry using photutils, but met for all other cases
-                bg_hw_val //= meta.expand
-            if meta.photometry and meta.phot_method=="photutils": ap = spec_hw_val
-            else: ap = spec_hw_val//meta.expand
-            meta.run_s4 = util.makedirectory(meta, 'S4', meta.run_s4,
-                                             ap=ap,
-=======
             # Directory structure should not use expanded HW values
             spec_hw_val, bg_hw_val = util.get_unexpanded_hws(
                 meta.expand, spec_hw_val, bg_hw_val)
             meta.run_s4 = util.makedirectory(meta, 'S4', meta.run_s4,
                                              ap=spec_hw_val,
->>>>>>> 1f963448
                                              bg=bg_hw_val)
 
     for spec_hw_val in meta.spec_hw_range:
@@ -126,16 +112,8 @@
             if meta.data_format == 'eureka':
                 meta = load_specific_s3_meta_info(meta)
             # Directory structure should not use expanded HW values
-<<<<<<< HEAD
-            #   (Also see note above about meta.expand and photometry)
-            if meta.expand>1: spec_hw_val //= meta.expand
-            if not isinstance(bg_hw_val, str):
-                # Only divide if value is not a string (spectroscopic modes)
-                if meta.expand>1: bg_hw_val //= meta.expand
-=======
             spec_hw_val, bg_hw_val = util.get_unexpanded_hws(
                 meta.expand, spec_hw_val, bg_hw_val)
->>>>>>> 1f963448
 
             # Get directory for Stage 4 processing outputs
             meta.outputdir = util.pathdirectory(meta, 'S4', meta.run_s4,
@@ -776,26 +754,10 @@
     """
     # Get directory containing S3 outputs for this aperture pair
     inputdir = os.sep.join(meta.inputdir.split(os.sep)[:-2]) + os.sep
-<<<<<<< HEAD
-    if not isinstance(meta.bg_hw, str) and meta.expand>1:
-        # Only divide if value is not a string (spectroscopic modes)
-        # If not a string, only need to do this if expand is greater than 1
-        bg_hw = meta.bg_hw//meta.expand
-    else:
-        bg_hw = meta.bg_hw
-    if meta.photometry and meta.phot_method=="photutils": 
-        spec_hw = meta.spec_hw
-    else:
-        spec_hw = meta.spec_hw//meta.expand
-    # [HDL] The above conditionals are a little messy because they are basically two ways of doing the same thing
-    #     but I'm trying not to indadvertently break something for another mode. Maybe its' too sloppy though.
-    inputdir += f'ap{spec_hw}_bg{bg_hw}'+os.sep
-=======
     # Directory structure should not use expanded HW values
     spec_hw_val, bg_hw_val = util.get_unexpanded_hws(
         meta.expand, meta.spec_hw, meta.bg_hw)
     inputdir += f'ap{spec_hw_val}_bg{bg_hw_val}'+os.sep
->>>>>>> 1f963448
     # Locate the old MetaClass savefile, and load new ECF into
     # that old MetaClass
     meta.inputdir = inputdir
