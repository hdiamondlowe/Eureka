--- conflicted
+++ resolved
@@ -5,11 +5,7 @@
 suffix                  rateints    # Data file suffix
 
 # Note: different instruments and modes will use different steps by default
-<<<<<<< HEAD
-skip_flat_field         False
-=======
 skip_flat_field         True    # Set this to False if you want to compute calibrated stellar spectra.
->>>>>>> 91824c7b
 skip_photom             True	# Recommended to skip to get better uncertainties out of Stage 3. Set this to False if you want to compute calibrated stellar spectra.
 skip_extract_1d         True
 
