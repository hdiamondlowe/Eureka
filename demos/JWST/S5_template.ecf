# Eureka! Control File for Stage 5: Lightcurve Fitting

# Stage 5 Documentation: https://eurekadocs.readthedocs.io/en/latest/ecf.html#stage-5

ncpu            1 # The number of CPU threads to use when running emcee or dynesty in parallel

allapers        False                   # Run S5 on all of the apertures considered in S4? Otherwise will use newest output in the inputdir
rescale_err     False                   # Rescale uncertainties to have reduced chi-squared of unity
fit_par         ./S5_fit_par_template.epf   # What fitting epf do you want to use?
verbose         True                    # If True, more details will be printed about steps
fit_method      [dynesty]               #options are: lsq, emcee, dynesty (can list multiple types separated by commas)
<<<<<<< HEAD
run_myfuncs     [batman_tr,polynomial]  # options are: batman_tr, batman_ecl, poet_tr, poet_ecl, sinusoid_pc, expramp, polynomial, step, xpos, ypos, xwidth, ywidth, and GP (can list multiple types separated by commas)
=======
run_myfuncs     [batman_tr,polynomial]  # options are: batman_tr, batman_ecl, sinusoid_pc, expramp, polynomial, step, xpos, ypos, xwidth, ywidth, and GP (can list multiple types separated by commas)
compute_ltt     False                   # options are: True (correct model for the light travel time effect), or False (ignore the light travel time effect)
>>>>>>> 18e09128

# Manual clipping in time
manual_clip     None    # A list of lists specifying the start and end integration numbers for manual removal.

# Limb darkening controls
# IMPORTANT: limb-darkening coefficients are not automatically fixed then, change to 'fixed' in .epf file whether they should be fixed or fitted!
use_generate_ld  None  # use the generated limb-darkening coefficients from Stage 4? Options: exotic-ld, None. For exotic-ld, the limb-darkening laws available are linear, quadratic, 3-parameter and 4-parameter non-linear.
ld_file          None  # Fully qualified path to the location of a limb darkening file that you want to use
ld_file_white    None  # Fully qualified path to the location of a limb darkening file that you want to use for the white-light light curve (required if ld_file is not None and any EPF parameters are set to white_free or white_fixed).

# General fitter
old_fitparams   None # filename relative to topdir that points to a fitparams csv to resume where you left off (set to None to start from scratch)

#lsq
lsq_method      'Powell' # The scipy.optimize.minimize optimization method to use
lsq_tol         1e-6    # The tolerance for the scipy.optimize.minimize optimization method
lsq_maxiter     None    # Maximum number of iterations to perform. Depending on the method each iteration may use several function evaluations. Set to None to use the default value

#mcmc
old_chain       None    # Output folder relative to topdir that contains an old emcee chain to resume where you left off (set to None to start from scratch)
lsq_first       True    # Initialize with an initial lsq call (can help shorten burn-in, but turn off if lsq fails). Only used if old_chain is None
run_nsteps      1000
run_nwalkers    200
run_nburn       500     # How many of run_nsteps should be discarded as burn-in steps

#dynesty
run_nlive       1024    # Must be > ndim * (ndim + 1) // 2
run_bound       'multi'
run_sample      'auto'
run_tol         0.1

#GP inputs
kernel_inputs   ['time'] #options: time
kernel_class    ['Matern32'] #options: ExpSquared, Matern32, Exp, RationalQuadratic for george, Matern32 for celerite (sums of kernels possible for george separated by commas)
GP_package      'celerite' #options: george, celerite
useHODLR        False

# Plotting controls
interp          False   # Should astrophysical model be interpolated (useful for uneven sampling like that from HST)

# Diagnostics
isplots_S5      5       # Generate few (1), some (3), or many (5) figures (Options: 1 - 5)
nbin_plot       100     # The number of bins that should be used for figures 5104 and 5304. Defaults to 100.
testing_S5      False   # Boolean, set True to only use the first spectral channel
testing_model   False   # Boolean, set True to only inject a model source of systematics
hide_plots      False   # If True, plots will automatically be closed rather than popping up

# Project directory
topdir          /home/User/Data/JWST-Sim/NIRSpec/

# Directories relative to topdir
inputdir        Stage4   # The folder containing the outputs from Eureka!'s S4 pipeline (will be overwritten if calling S4 and S5 sequentially)
outputdir       Stage5<|MERGE_RESOLUTION|>--- conflicted
+++ resolved
@@ -9,12 +9,8 @@
 fit_par         ./S5_fit_par_template.epf   # What fitting epf do you want to use?
 verbose         True                    # If True, more details will be printed about steps
 fit_method      [dynesty]               #options are: lsq, emcee, dynesty (can list multiple types separated by commas)
-<<<<<<< HEAD
-run_myfuncs     [batman_tr,polynomial]  # options are: batman_tr, batman_ecl, poet_tr, poet_ecl, sinusoid_pc, expramp, polynomial, step, xpos, ypos, xwidth, ywidth, and GP (can list multiple types separated by commas)
-=======
-run_myfuncs     [batman_tr,polynomial]  # options are: batman_tr, batman_ecl, sinusoid_pc, expramp, polynomial, step, xpos, ypos, xwidth, ywidth, and GP (can list multiple types separated by commas)
+run_myfuncs     [batman_tr,polynomial]  # options are: batman_tr, batman_ecl, poet_tr, poet_ecl, poet_pc, sinusoid_pc, expramp, polynomial, step, xpos, ypos, xwidth, ywidth, and GP (can list multiple types separated by commas)
 compute_ltt     False                   # options are: True (correct model for the light travel time effect), or False (ignore the light travel time effect)
->>>>>>> 18e09128
 
 # Manual clipping in time
 manual_clip     None    # A list of lists specifying the start and end integration numbers for manual removal.
