--- conflicted
+++ resolved
@@ -31,12 +31,6 @@
 topdir      /Users/megan/Documents/Code
 
 # Directories relative to project dir
-<<<<<<< HEAD
-datadir     /EurekaFakeData/JWST-Sim/NIRCam/Stage2	# The folder containing the outputs from Eureka!'s S2 or JWST's S2 pipeline (will be overwritten if calling S2 and S3 sequentially)
-outputdir	/EurekaFakeData/JWST-Sim/NIRCam/Stage3
-ancildir    /EurekaFakeData/JWST-Sim/NIRCam/ancil
-=======
 inputdir    /Data/JWST-Sim/NIRCam/Stage2/	# The folder containing the outputs from Eureka!'s S2 or JWST's S2 pipeline (will be overwritten if calling S2 and S3 sequentially)
 outputdir	/Data/JWST-Sim/NIRCam/Stage3/
-ancildir    /Data/JWST-Sim/NIRCam/ancil/
->>>>>>> 11120b21
+ancildir    /Data/JWST-Sim/NIRCam/ancil/