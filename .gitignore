--- conflicted
+++ resolved
@@ -129,9 +129,5 @@
 
 *.DS_Store
 
-<<<<<<< HEAD
-# ecf file
-=======
 # ecf file 
->>>>>>> b7d983a1
 *.ecf